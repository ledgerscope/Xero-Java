package com.xero.api.client;
import com.xero.api.ApiClient;

import com.xero.models.bankfeeds.Error;
import com.xero.models.bankfeeds.FeedConnection;
import com.xero.models.bankfeeds.FeedConnections;
import com.xero.models.bankfeeds.Statement;
import com.xero.models.bankfeeds.Statements;
import java.util.UUID;

import com.xero.api.XeroApiException;
import com.xero.api.XeroApiExceptionHandler;

<<<<<<< HEAD
import org.slf4j.LoggerFactory;
import org.slf4j.Logger;
=======
import com.fasterxml.jackson.core.type.TypeReference;
import com.google.api.client.http.GenericUrl;
import com.google.api.client.http.HttpContent;
import com.google.api.client.http.HttpMethods;
import com.google.api.client.http.HttpRequestFactory;
import com.google.api.client.http.HttpHeaders;
import com.google.api.client.http.HttpResponse;
import com.google.api.client.http.HttpResponseException;
import com.google.api.client.http.HttpTransport;
import com.google.api.client.http.FileContent;
import com.google.api.client.http.javanet.NetHttpTransport;
import com.google.api.client.auth.oauth2.BearerToken;
import com.google.api.client.auth.oauth2.Credential;
>>>>>>> 6ba6845b

import javax.ws.rs.core.UriBuilder;
import java.io.IOException;
import java.io.InputStream;
import java.nio.file.Files;
import java.io.ByteArrayInputStream;

import java.util.Collection;
import java.util.HashMap;
import java.util.Map;
import java.util.List;

import org.apache.commons.io.IOUtils;
import org.apache.logging.log4j.LogManager;
import org.apache.logging.log4j.Logger;


public class BankFeedsApi {
    private ApiClient apiClient;
<<<<<<< HEAD
    private XeroExceptionHandler xeroExceptionHandler;
    private Config config;
    private SignerFactory signerFactory;
    private String token = null;
    private String tokenSecret = null;
    final static Logger logger = LoggerFactory.getLogger(XeroClient.class);
    protected static final DateFormat utcFormatter;

    static {
        utcFormatter = new SimpleDateFormat("yyyy-MM-dd'T'HH:mm:ss");
        utcFormatter.setTimeZone(TimeZone.getTimeZone("UTC"));
    }

    protected static final Pattern MESSAGE_PATTERN = Pattern.compile("<Message>(.*)</Message>");
    protected final ObjectFactory objFactory = new ObjectFactory();


    public BankFeedsApi(Config config) {
        this(config, new ConfigBasedSignerFactory(config));
        this.xeroExceptionHandler = new XeroExceptionHandler();
=======
    private static BankFeedsApi instance = null;
    private String userAgent = "Default";
    private String version = "3.1.1";

    public BankFeedsApi() {
        this(new ApiClient());
>>>>>>> 6ba6845b
    }

    public static BankFeedsApi getInstance(ApiClient apiClient) {
      if (instance == null) {
        instance = new BankFeedsApi(apiClient);
      }
      return instance;
    }

    public BankFeedsApi(ApiClient apiClient) {
        this.apiClient = apiClient;
    }

    public ApiClient getApiClient() {
        return apiClient;
    }

    public void setApiClient(ApiClient apiClient) {
        this.apiClient = apiClient;
    }

    public void setUserAgent(String userAgent) {
        this.userAgent = userAgent;
    }
<<<<<<< HEAD


    protected String DATA(String url, String body, Map<String, String> params, String method) throws IOException {
        return this.DATA(url,body,params,method,null, "application/json");
    }

    protected String DATA(String url, String body, Map<String, String> params, String method, OffsetDateTime ifModifiedSince) throws IOException {
        return this.DATA(url,body,params,method,ifModifiedSince,"application/json");
    }

    protected String DATA(String url, String body, Map<String, String> params, String method, String contentType) throws IOException {
        return this.DATA(url,body,params,method,null,contentType);
    }

    protected String DATA(String url, String body, Map<String, String> params, String method, OffsetDateTime ifModifiedSince, String contentType) throws IOException {

        OAuthRequestResource req = new OAuthRequestResource(
            config,
            signerFactory,
            url,
            method,
            body,
            params,
            contentType,
            "application/json");

        req.setToken(token);
        req.setTokenSecret(tokenSecret);

        if (ifModifiedSince != null) {
            req.setIfModifiedSince(ifModifiedSince);
        }

=======
    
    public String getUserAgent() {
        return this.userAgent +  "[Xero-Java-" + this.version + "]";
    }

  /**
    * create one or more new feed connection
    * By passing in the FeedConnections array object in the body, you can create one or more new feed connections
    * <p><b>201</b> - success new feed connection(s)response
    * <p><b>400</b> - invalid input, object invalid
    * <p><b>409</b> - failed to create new feed connection(s)response
    * @param xeroTenantId Xero identifier for Tenant
    * @param feedConnections Feed Connection(s) array object in the body
    * @return FeedConnections
    * @throws IOException if an error occurs while attempting to invoke the API
    **/
    public FeedConnections  createFeedConnections(String accessToken, String xeroTenantId, FeedConnections feedConnections) throws IOException {
        TypeReference<FeedConnections> typeRef = new TypeReference<FeedConnections>() {};
>>>>>>> 6ba6845b
        try {
            HttpResponse response = createFeedConnectionsForHttpResponse(accessToken,xeroTenantId, feedConnections);       
            return apiClient.getObjectMapper().readValue(response.getContent(), typeRef);
        } catch (HttpResponseException e) {
            return apiClient.getObjectMapper().readValue(e.getContent(), typeRef);
        } catch (IOException ioe) {
            throw ioe;
        }
    }

<<<<<<< HEAD
    protected String DATA(String url, String body, Map<String, String> params, String method, String xeroApplicationId, String xeroTenantId, String xeroUserId) throws IOException {

        OAuthRequestResource req = new OAuthRequestResource(
            config,
            signerFactory,
            url,
            method,
            body,
            params,
            null,
            "application/json");

        req.setToken(token);
        req.setTokenSecret(tokenSecret);

        //if (ifModifiedSince != null) {
        //    req.setIfModifiedSince(ifModifiedSince);
        //}

        try {
            Map<String, String>  resp = req.execute();
            Object r = resp.get("content");
            return r.toString();
        } catch (IOException ioe) {
             throw xeroExceptionHandler.convertException(ioe);
        }
    }


    protected ByteArrayInputStream FILE(String url, String body, Map<String, String> params, String method) throws IOException {
       return this.FILE(url,body,params,method,"application/octet-stream");
    }

    protected ByteArrayInputStream FILE(String url, String body, Map<String, String> params, String method, String accept) throws IOException {

        OAuthRequestResource req = new OAuthRequestResource(
            config,
            signerFactory,
            url,
            method,
            body,
            params,
            accept,
            "application/json");

        req.setToken(token);
        req.setTokenSecret(tokenSecret);

        try {
            ByteArrayInputStream resp = req.executefile();
            return resp;
        } catch (IOException ioe) {
             throw xeroExceptionHandler.convertException(ioe);
        }
    }

    protected String FILE(String url, String body, Map<String, String> params, String method, byte[] byteBody) throws IOException {
        return this.FILE(url,body,params,method,byteBody,"application/octet-stream");
    }

    protected String FILE(String url, String body, Map<String, String> params, String method, byte[] byteBody, String contentType) throws IOException {

        OAuthRequestResource req = new OAuthRequestResource(
            config,
            signerFactory,
            url,
            method,
            contentType,
            byteBody,
            params,
            "application/json");

        req.setToken(token);
        req.setTokenSecret(tokenSecret);

        try {
            Map<String, String>  resp = req.execute();
            Object r = resp.get("content");
            return r.toString();
        } catch (IOException ioe) {
             throw xeroExceptionHandler.convertException(ioe);
        }
    }

  /**
    * create one or more new feed connection
    * By passing in the appropriate body, you can create one or more new feed connections in the system
    * <p><b>201</b> - feed connection created
    * <p><b>400</b> - invalid input, object invalid
    * @param feedConnections Feed Connection(s) to add
    * @return FeedConnections
    * @throws IOException if an error occurs while attempting to invoke the API
    **/
    public FeedConnections createFeedConnections(FeedConnections feedConnections) throws IOException {
        try {
            String strBody = null;
            Map<String, String> params = null;
            String correctPath = "/FeedConnections";
            UriBuilder uriBuilder = UriBuilder.fromUri(apiClient.getBasePath() + correctPath);
            String url = uriBuilder.build().toString();


            strBody = apiClient.getObjectMapper().writeValueAsString(feedConnections);

            String response = this.DATA(url, strBody, params, "POST");
            TypeReference<FeedConnections> typeRef = new TypeReference<FeedConnections>() {};
            return apiClient.getObjectMapper().readValue(response, typeRef);

        } catch (IOException e) {
            throw xeroExceptionHandler.handleBadRequest(e.getMessage());
        } catch (XeroApiException e) {
            throw xeroExceptionHandler.handleBadRequest(e.getMessage(), e.getResponseCode(),JSONUtils.isJSONValid(e.getMessage()));
        }
    }
  /**
    * <p><b>202</b> - Success
=======
    public HttpResponse createFeedConnectionsForHttpResponse(String accessToken,  String xeroTenantId,  FeedConnections feedConnections) throws IOException {
        // verify the required parameter 'xeroTenantId' is set
        if (xeroTenantId == null) {
            throw new IllegalArgumentException("Missing the required parameter 'xeroTenantId' when calling createFeedConnections");
        }// verify the required parameter 'feedConnections' is set
        if (feedConnections == null) {
            throw new IllegalArgumentException("Missing the required parameter 'feedConnections' when calling createFeedConnections");
        }
        if (accessToken == null) {
            throw new IllegalArgumentException("Missing the required parameter 'accessToken' when calling createFeedConnections");
        }
        HttpHeaders headers = new HttpHeaders();
        headers.set("xero-tenant-id", xeroTenantId);
        headers.setAccept("application/json"); 
        headers.setUserAgent(this.getUserAgent());
        
        String correctPath = "/FeedConnections";
        UriBuilder uriBuilder = UriBuilder.fromUri(apiClient.getBasePath() + correctPath);
        String url = uriBuilder.build().toString();
        GenericUrl genericUrl = new GenericUrl(url);
        HttpContent content = null;
        content = apiClient.new JacksonJsonHttpContent(feedConnections);
        Credential credential = new Credential(BearerToken.authorizationHeaderAccessMethod()).setAccessToken(accessToken);
        HttpTransport transport = apiClient.getHttpTransport();       
        HttpRequestFactory requestFactory = transport.createRequestFactory(credential);
        
        return requestFactory.buildRequest(HttpMethods.POST, genericUrl, content).setHeaders(headers).execute();    
    }

  /**
    * <p><b>202</b> - Success returns Statements array of objects in response
>>>>>>> 6ba6845b
    * <p><b>400</b> - Statement failed validation
    * <p><b>403</b> - Invalid application or feed connection
    * <p><b>409</b> - Duplicate statement received
    * <p><b>413</b> - Statement exceeds size limit
    * <p><b>422</b> - Unprocessable Entity
    * <p><b>500</b> - Intermittent Xero Error
    * @param xeroTenantId Xero identifier for Tenant
    * @param statements Statements array of objects in the body
    * @return Statements
    * @throws IOException if an error occurs while attempting to invoke the API
    **/
    public Statements  createStatements(String accessToken, String xeroTenantId, Statements statements) throws IOException {
        TypeReference<Statements> typeRef = new TypeReference<Statements>() {};
        try {
<<<<<<< HEAD
            String strBody = null;
            Map<String, String> params = null;
            String correctPath = "/Statements";
            UriBuilder uriBuilder = UriBuilder.fromUri(apiClient.getBasePath() + correctPath);
            String url = uriBuilder.build().toString();


            strBody = apiClient.getObjectMapper().writeValueAsString(statements);

            String response = this.DATA(url, strBody, params, "POST");
            TypeReference<Statements> typeRef = new TypeReference<Statements>() {};
            return apiClient.getObjectMapper().readValue(response, typeRef);

        } catch (IOException e) {
            throw xeroExceptionHandler.handleBadRequest(e.getMessage());
        } catch (XeroApiException e) {
            throw xeroExceptionHandler.handleBadRequest(e.getMessage(), e.getResponseCode(),JSONUtils.isJSONValid(e.getMessage()));
=======
            HttpResponse response = createStatementsForHttpResponse(accessToken,xeroTenantId, statements);       
            return apiClient.getObjectMapper().readValue(response.getContent(), typeRef);
        } catch (HttpResponseException e) {
            return apiClient.getObjectMapper().readValue(e.getContent(), typeRef);
        } catch (IOException ioe) {
            throw ioe;
        }
    }

    public HttpResponse createStatementsForHttpResponse(String accessToken,  String xeroTenantId,  Statements statements) throws IOException {
        // verify the required parameter 'xeroTenantId' is set
        if (xeroTenantId == null) {
            throw new IllegalArgumentException("Missing the required parameter 'xeroTenantId' when calling createStatements");
>>>>>>> 6ba6845b
        }
        if (accessToken == null) {
            throw new IllegalArgumentException("Missing the required parameter 'accessToken' when calling createStatements");
        }
        HttpHeaders headers = new HttpHeaders();
        headers.set("xero-tenant-id", xeroTenantId);
        headers.setAccept("application/json"); 
        headers.setUserAgent(this.getUserAgent());
        
        String correctPath = "/Statements";
        UriBuilder uriBuilder = UriBuilder.fromUri(apiClient.getBasePath() + correctPath);
        String url = uriBuilder.build().toString();
        GenericUrl genericUrl = new GenericUrl(url);
        HttpContent content = null;
        content = apiClient.new JacksonJsonHttpContent(statements);
        Credential credential = new Credential(BearerToken.authorizationHeaderAccessMethod()).setAccessToken(accessToken);
        HttpTransport transport = apiClient.getHttpTransport();       
        HttpRequestFactory requestFactory = transport.createRequestFactory(credential);
        
        return requestFactory.buildRequest(HttpMethods.POST, genericUrl, content).setHeaders(headers).execute();    
    }

  /**
<<<<<<< HEAD
    * delete an exsiting feed connection
    * By passing in the appropriate body, you can create a new feed connections in the system
    * <p><b>202</b> - create results matching body content
=======
    * Delete an exsiting feed connection
    * By passing in FeedConnections array object in the body, you can delete a feed connection.
    * <p><b>202</b> - Success response for deleted feed connection
>>>>>>> 6ba6845b
    * <p><b>400</b> - bad input parameter
    * @param xeroTenantId Xero identifier for Tenant
    * @param feedConnections Feed Connections array object in the body
    * @return FeedConnections
    * @throws IOException if an error occurs while attempting to invoke the API
    **/
    public FeedConnections  deleteFeedConnections(String accessToken, String xeroTenantId, FeedConnections feedConnections) throws IOException {
        TypeReference<FeedConnections> typeRef = new TypeReference<FeedConnections>() {};
        try {
<<<<<<< HEAD
            String strBody = null;
            Map<String, String> params = null;
            String correctPath = "/FeedConnections/DeleteRequests";
            UriBuilder uriBuilder = UriBuilder.fromUri(apiClient.getBasePath() + correctPath);
            String url = uriBuilder.build().toString();


            strBody = apiClient.getObjectMapper().writeValueAsString(feedConnections);

            String response = this.DATA(url, strBody, params, "POST");
            TypeReference<FeedConnections> typeRef = new TypeReference<FeedConnections>() {};
            return apiClient.getObjectMapper().readValue(response, typeRef);

        } catch (IOException e) {
            throw xeroExceptionHandler.handleBadRequest(e.getMessage());
        } catch (XeroApiException e) {
            throw xeroExceptionHandler.handleBadRequest(e.getMessage(), e.getResponseCode(),JSONUtils.isJSONValid(e.getMessage()));
=======
            HttpResponse response = deleteFeedConnectionsForHttpResponse(accessToken,xeroTenantId, feedConnections);       
            return apiClient.getObjectMapper().readValue(response.getContent(), typeRef);
        } catch (HttpResponseException e) {
            return apiClient.getObjectMapper().readValue(e.getContent(), typeRef);
        } catch (IOException ioe) {
            throw ioe;
>>>>>>> 6ba6845b
        }
    }

    public HttpResponse deleteFeedConnectionsForHttpResponse(String accessToken,  String xeroTenantId,  FeedConnections feedConnections) throws IOException {
        // verify the required parameter 'xeroTenantId' is set
        if (xeroTenantId == null) {
            throw new IllegalArgumentException("Missing the required parameter 'xeroTenantId' when calling deleteFeedConnections");
        }// verify the required parameter 'feedConnections' is set
        if (feedConnections == null) {
            throw new IllegalArgumentException("Missing the required parameter 'feedConnections' when calling deleteFeedConnections");
        }
        if (accessToken == null) {
            throw new IllegalArgumentException("Missing the required parameter 'accessToken' when calling deleteFeedConnections");
        }
        HttpHeaders headers = new HttpHeaders();
        headers.set("xero-tenant-id", xeroTenantId);
        headers.setAccept("application/json"); 
        headers.setUserAgent(this.getUserAgent());
        
        String correctPath = "/FeedConnections/DeleteRequests";
        UriBuilder uriBuilder = UriBuilder.fromUri(apiClient.getBasePath() + correctPath);
        String url = uriBuilder.build().toString();
        GenericUrl genericUrl = new GenericUrl(url);
        HttpContent content = null;
        content = apiClient.new JacksonJsonHttpContent(feedConnections);
        Credential credential = new Credential(BearerToken.authorizationHeaderAccessMethod()).setAccessToken(accessToken);
        HttpTransport transport = apiClient.getHttpTransport();       
        HttpRequestFactory requestFactory = transport.createRequestFactory(credential);
        
        return requestFactory.buildRequest(HttpMethods.POST, genericUrl, content).setHeaders(headers).execute();    
    }

  /**
<<<<<<< HEAD
    * get single feed connection by id
    * By passing in a FeedConnection Id options, you can search for available feed connections in the system
    * <p><b>200</b> - search results matching criteria
=======
    * Retrive single feed connection based on unique id provided
    * By passing in a FeedConnection Id options, you can search for matching feed connections
    * <p><b>200</b> - success returns a FeedConnection object matching the id in response
>>>>>>> 6ba6845b
    * <p><b>400</b> - bad input parameter
    * @param xeroTenantId Xero identifier for Tenant
    * @param id Unique identifier for retrieving single object
    * @return FeedConnection
    * @throws IOException if an error occurs while attempting to invoke the API
    **/
    public FeedConnection  getFeedConnection(String accessToken, String xeroTenantId, UUID id) throws IOException {
        TypeReference<FeedConnection> typeRef = new TypeReference<FeedConnection>() {};
        try {
<<<<<<< HEAD
            String strBody = null;
            Map<String, String> params = null;
            String correctPath = "/FeedConnections/{id}";
            // Hacky path manipulation to support different return types from same endpoint
            String path = "/FeedConnections/{id}";
            String type = "/pdf";
            if(path.toLowerCase().contains(type.toLowerCase()))
            {
                correctPath = path.replace("/pdf","");
            }

            // create a map of path variables
            final Map<String, String> uriVariables = new HashMap<String, String>();
            uriVariables.put("id", id.toString());
            UriBuilder uriBuilder = UriBuilder.fromUri(apiClient.getBasePath() + correctPath);
            String url = uriBuilder.buildFromMap(uriVariables).toString();


            String response = this.DATA(url, strBody, params, "GET");
            TypeReference<FeedConnection> typeRef = new TypeReference<FeedConnection>() {};
            return apiClient.getObjectMapper().readValue(response, typeRef);

        } catch (IOException e) {
            throw xeroExceptionHandler.handleBadRequest(e.getMessage());
        } catch (XeroApiException e) {
            throw xeroExceptionHandler.handleBadRequest(e.getMessage(), e.getResponseCode(),JSONUtils.isJSONValid(e.getMessage()));
=======
            HttpResponse response = getFeedConnectionForHttpResponse(accessToken,xeroTenantId, id);       
            return apiClient.getObjectMapper().readValue(response.getContent(), typeRef);
        } catch (HttpResponseException e) {
            return apiClient.getObjectMapper().readValue(e.getContent(), typeRef);
        } catch (IOException ioe) {
            throw ioe;
>>>>>>> 6ba6845b
        }
    }

    public HttpResponse getFeedConnectionForHttpResponse(String accessToken,  String xeroTenantId,  UUID id) throws IOException {
        // verify the required parameter 'xeroTenantId' is set
        if (xeroTenantId == null) {
            throw new IllegalArgumentException("Missing the required parameter 'xeroTenantId' when calling getFeedConnection");
        }// verify the required parameter 'id' is set
        if (id == null) {
            throw new IllegalArgumentException("Missing the required parameter 'id' when calling getFeedConnection");
        }
        if (accessToken == null) {
            throw new IllegalArgumentException("Missing the required parameter 'accessToken' when calling getFeedConnection");
        }
        HttpHeaders headers = new HttpHeaders();
        headers.set("xero-tenant-id", xeroTenantId);
        headers.setAccept("application/json"); 
        headers.setUserAgent(this.getUserAgent());
        
        String correctPath = "/FeedConnections/{id}";
        
        // create a map of path variables
        final Map<String, Object> uriVariables = new HashMap<String, Object>();
        uriVariables.put("id", id);

        UriBuilder uriBuilder = UriBuilder.fromUri(apiClient.getBasePath() + correctPath);
        String url = uriBuilder.buildFromMap(uriVariables).toString();
        GenericUrl genericUrl = new GenericUrl(url);
        HttpContent content = null;
        Credential credential = new Credential(BearerToken.authorizationHeaderAccessMethod()).setAccessToken(accessToken);
        HttpTransport transport = apiClient.getHttpTransport();       
        HttpRequestFactory requestFactory = transport.createRequestFactory(credential);
        
        return requestFactory.buildRequest(HttpMethods.GET, genericUrl, content).setHeaders(headers).execute();    
    }

  /**
    * searches feed connections
    * By passing in the appropriate options, you can search for available feed connections in the system.
    * <p><b>201</b> - search results matching criteria returned with pagination and items array
    * <p><b>400</b> - validation error response
    * @param xeroTenantId Xero identifier for Tenant
    * @param page Page number which specifies the set of records to retrieve. By default the number of the records per set is 10. Example - https://api.xero.com/bankfeeds.xro/1.0/FeedConnections?page&#x3D;1 to get the second set of the records. When page value is not a number or a negative number, by default, the first set of records is returned.
    * @param pageSize Page size which specifies how many records per page will be returned (default 10). Example - https://api.xero.com/bankfeeds.xro/1.0/FeedConnections?pageSize&#x3D;100 to specify page size of 100.
    * @return FeedConnections
    * @throws IOException if an error occurs while attempting to invoke the API
    **/
    public FeedConnections  getFeedConnections(String accessToken, String xeroTenantId, Integer page, Integer pageSize) throws IOException {
        TypeReference<FeedConnections> typeRef = new TypeReference<FeedConnections>() {};
        try {
            HttpResponse response = getFeedConnectionsForHttpResponse(accessToken,xeroTenantId, page, pageSize);       
            return apiClient.getObjectMapper().readValue(response.getContent(), typeRef);
        } catch (HttpResponseException e) {
            return apiClient.getObjectMapper().readValue(e.getContent(), typeRef);
        } catch (IOException ioe) {
            throw ioe;
        }
    }

    public HttpResponse getFeedConnectionsForHttpResponse(String accessToken,  String xeroTenantId,  Integer page,  Integer pageSize) throws IOException {
        // verify the required parameter 'xeroTenantId' is set
        if (xeroTenantId == null) {
            throw new IllegalArgumentException("Missing the required parameter 'xeroTenantId' when calling getFeedConnections");
        }
        if (accessToken == null) {
            throw new IllegalArgumentException("Missing the required parameter 'accessToken' when calling getFeedConnections");
        }
        HttpHeaders headers = new HttpHeaders();
        headers.set("xero-tenant-id", xeroTenantId);
        headers.setAccept("application/json"); 
        headers.setUserAgent(this.getUserAgent());
        
        String correctPath = "/FeedConnections";
        UriBuilder uriBuilder = UriBuilder.fromUri(apiClient.getBasePath() + correctPath);
        if (page != null) {
            String key = "page";
            Object value = page;
            if (value instanceof Collection) {
                uriBuilder = uriBuilder.queryParam(key, ((Collection) value).toArray());
            } else if (value instanceof Object[]) {
                uriBuilder = uriBuilder.queryParam(key, (Object[]) value);
            } else {
                uriBuilder = uriBuilder.queryParam(key, value);
            }
        }        if (pageSize != null) {
            String key = "pageSize";
            Object value = pageSize;
            if (value instanceof Collection) {
                uriBuilder = uriBuilder.queryParam(key, ((Collection) value).toArray());
            } else if (value instanceof Object[]) {
                uriBuilder = uriBuilder.queryParam(key, (Object[]) value);
            } else {
                uriBuilder = uriBuilder.queryParam(key, value);
            }
<<<<<<< HEAD

            String response = this.DATA(url, strBody, params, "GET");
            TypeReference<FeedConnections> typeRef = new TypeReference<FeedConnections>() {};
            return apiClient.getObjectMapper().readValue(response, typeRef);

        } catch (IOException e) {
            throw xeroExceptionHandler.handleBadRequest(e.getMessage());
        } catch (XeroApiException e) {
            throw xeroExceptionHandler.handleBadRequest(e.getMessage(), e.getResponseCode(),JSONUtils.isJSONValid(e.getMessage()));
=======
>>>>>>> 6ba6845b
        }
        String url = uriBuilder.build().toString();
        GenericUrl genericUrl = new GenericUrl(url);
        HttpContent content = null;
        Credential credential = new Credential(BearerToken.authorizationHeaderAccessMethod()).setAccessToken(accessToken);
        HttpTransport transport = apiClient.getHttpTransport();       
        HttpRequestFactory requestFactory = transport.createRequestFactory(credential);
        
        return requestFactory.buildRequest(HttpMethods.GET, genericUrl, content).setHeaders(headers).execute();    
    }

  /**
    * Retrive single statement based on unique id provided
    * By passing in a statement id, you can search for matching statements
    * <p><b>200</b> - search results matching id for single statement
    * <p><b>404</b> - Statement not found
    * @param xeroTenantId Xero identifier for Tenant
    * @param statementId statement id for single object
    * @return Statement
    * @throws IOException if an error occurs while attempting to invoke the API
    **/
    public Statement  getStatement(String accessToken, String xeroTenantId, UUID statementId) throws IOException {
        TypeReference<Statement> typeRef = new TypeReference<Statement>() {};
        try {
<<<<<<< HEAD
            String strBody = null;
            Map<String, String> params = null;
            String correctPath = "/Statements/{statementId}";
            // Hacky path manipulation to support different return types from same endpoint
            String path = "/Statements/{statementId}";
            String type = "/pdf";
            if(path.toLowerCase().contains(type.toLowerCase()))
            {
                correctPath = path.replace("/pdf","");
            }

            // create a map of path variables
            final Map<String, String> uriVariables = new HashMap<String, String>();
            uriVariables.put("statementId", statementId.toString());
            UriBuilder uriBuilder = UriBuilder.fromUri(apiClient.getBasePath() + correctPath);
            String url = uriBuilder.buildFromMap(uriVariables).toString();


            String response = this.DATA(url, strBody, params, "GET");
            TypeReference<Statement> typeRef = new TypeReference<Statement>() {};
            return apiClient.getObjectMapper().readValue(response, typeRef);

        } catch (IOException e) {
            throw xeroExceptionHandler.handleBadRequest(e.getMessage());
        } catch (XeroApiException e) {
            throw xeroExceptionHandler.handleBadRequest(e.getMessage(), e.getResponseCode(),JSONUtils.isJSONValid(e.getMessage()));
=======
            HttpResponse response = getStatementForHttpResponse(accessToken,xeroTenantId, statementId);       
            return apiClient.getObjectMapper().readValue(response.getContent(), typeRef);
        } catch (HttpResponseException e) {
            return apiClient.getObjectMapper().readValue(e.getContent(), typeRef);
        } catch (IOException ioe) {
            throw ioe;
>>>>>>> 6ba6845b
        }
    }

    public HttpResponse getStatementForHttpResponse(String accessToken,  String xeroTenantId,  UUID statementId) throws IOException {
        // verify the required parameter 'xeroTenantId' is set
        if (xeroTenantId == null) {
            throw new IllegalArgumentException("Missing the required parameter 'xeroTenantId' when calling getStatement");
        }// verify the required parameter 'statementId' is set
        if (statementId == null) {
            throw new IllegalArgumentException("Missing the required parameter 'statementId' when calling getStatement");
        }
        if (accessToken == null) {
            throw new IllegalArgumentException("Missing the required parameter 'accessToken' when calling getStatement");
        }
        HttpHeaders headers = new HttpHeaders();
        headers.set("xero-tenant-id", xeroTenantId);
        headers.setAccept("application/json"); 
        headers.setUserAgent(this.getUserAgent());
        
        String correctPath = "/Statements/{statementId}";
        
        // create a map of path variables
        final Map<String, Object> uriVariables = new HashMap<String, Object>();
        uriVariables.put("statementId", statementId);

        UriBuilder uriBuilder = UriBuilder.fromUri(apiClient.getBasePath() + correctPath);
        String url = uriBuilder.buildFromMap(uriVariables).toString();
        GenericUrl genericUrl = new GenericUrl(url);
        HttpContent content = null;
        Credential credential = new Credential(BearerToken.authorizationHeaderAccessMethod()).setAccessToken(accessToken);
        HttpTransport transport = apiClient.getHttpTransport();       
        HttpRequestFactory requestFactory = transport.createRequestFactory(credential);
        
        return requestFactory.buildRequest(HttpMethods.GET, genericUrl, content).setHeaders(headers).execute();    
    }

  /**
    * Retrive all statements based on unique search criteria
    * By passing in parameters, you can search for matching statements
    * <p><b>200</b> - success returns Statements array of objects response
    * <p><b>400</b> - bad input parameter
    * @param xeroTenantId Xero identifier for Tenant
    * @param page unique id for single object
    * @param pageSize Page size which specifies how many records per page will be returned (default 10). Example - https://api.xero.com/bankfeeds.xro/1.0/Statements?pageSize&#x3D;100 to specify page size of 100.
    * @param xeroApplicationId The xeroApplicationId parameter
    * @param xeroUserId The xeroUserId parameter
    * @return Statements
    * @throws IOException if an error occurs while attempting to invoke the API
    **/
    public Statements  getStatements(String accessToken, String xeroTenantId, Integer page, Integer pageSize, String xeroApplicationId, String xeroUserId) throws IOException {
        TypeReference<Statements> typeRef = new TypeReference<Statements>() {};
        try {
<<<<<<< HEAD
            String strBody = null;
            Map<String, String> params = null;
            String correctPath = "/Statements";
            UriBuilder uriBuilder = UriBuilder.fromUri(apiClient.getBasePath() + correctPath);
            String url = uriBuilder.build().toString();
            params = new HashMap<>();
            if (page != null) {
                addToMapIfNotNull(params, "page", page);
            }if (pageSize != null) {
                addToMapIfNotNull(params, "pageSize", pageSize);
            }

            String response = this.DATA(url, strBody, params, "GET", xeroApplicationId, xeroTenantId, xeroUserId);
            TypeReference<Statements> typeRef = new TypeReference<Statements>() {};
            return apiClient.getObjectMapper().readValue(response, typeRef);

        } catch (IOException e) {
            throw xeroExceptionHandler.handleBadRequest(e.getMessage());
        } catch (XeroApiException e) {
            throw xeroExceptionHandler.handleBadRequest(e.getMessage(), e.getResponseCode(),JSONUtils.isJSONValid(e.getMessage()));
=======
            HttpResponse response = getStatementsForHttpResponse(accessToken,xeroTenantId, page, pageSize, xeroApplicationId, xeroUserId);       
            return apiClient.getObjectMapper().readValue(response.getContent(), typeRef);
        } catch (HttpResponseException e) {
            return apiClient.getObjectMapper().readValue(e.getContent(), typeRef);
        } catch (IOException ioe) {
            throw ioe;
>>>>>>> 6ba6845b
        }
    }

    public HttpResponse getStatementsForHttpResponse(String accessToken,  String xeroTenantId,  Integer page,  Integer pageSize,  String xeroApplicationId,  String xeroUserId) throws IOException {
        // verify the required parameter 'xeroTenantId' is set
        if (xeroTenantId == null) {
            throw new IllegalArgumentException("Missing the required parameter 'xeroTenantId' when calling getStatements");
        }
        if (accessToken == null) {
            throw new IllegalArgumentException("Missing the required parameter 'accessToken' when calling getStatements");
        }
        HttpHeaders headers = new HttpHeaders();
        headers.set("xero-tenant-id", xeroTenantId);
        headers.setAccept("application/json"); 
        headers.setUserAgent(this.getUserAgent());
        
        String correctPath = "/Statements";
        UriBuilder uriBuilder = UriBuilder.fromUri(apiClient.getBasePath() + correctPath);
        if (page != null) {
            String key = "page";
            Object value = page;
            if (value instanceof Collection) {
                uriBuilder = uriBuilder.queryParam(key, ((Collection) value).toArray());
            } else if (value instanceof Object[]) {
                uriBuilder = uriBuilder.queryParam(key, (Object[]) value);
            } else {
                uriBuilder = uriBuilder.queryParam(key, value);
            }
        }        if (pageSize != null) {
            String key = "pageSize";
            Object value = pageSize;
            if (value instanceof Collection) {
                uriBuilder = uriBuilder.queryParam(key, ((Collection) value).toArray());
            } else if (value instanceof Object[]) {
                uriBuilder = uriBuilder.queryParam(key, (Object[]) value);
            } else {
                uriBuilder = uriBuilder.queryParam(key, value);
            }
        }
        String url = uriBuilder.build().toString();
        GenericUrl genericUrl = new GenericUrl(url);
        HttpContent content = null;
        Credential credential = new Credential(BearerToken.authorizationHeaderAccessMethod()).setAccessToken(accessToken);
        HttpTransport transport = apiClient.getHttpTransport();       
        HttpRequestFactory requestFactory = transport.createRequestFactory(credential);
        
        return requestFactory.buildRequest(HttpMethods.GET, genericUrl, content).setHeaders(headers).execute();    
    }


    public ByteArrayInputStream convertInputToByteArray(InputStream is) throws IOException {
        byte[] bytes = IOUtils.toByteArray(is);
        try {
            // Process the input stream..
            ByteArrayInputStream byteArrayInputStream = new ByteArrayInputStream(bytes);
            return byteArrayInputStream;
        } finally {
            is.close();
        }
        
    }
}<|MERGE_RESOLUTION|>--- conflicted
+++ resolved
@@ -11,10 +11,6 @@
 import com.xero.api.XeroApiException;
 import com.xero.api.XeroApiExceptionHandler;
 
-<<<<<<< HEAD
-import org.slf4j.LoggerFactory;
-import org.slf4j.Logger;
-=======
 import com.fasterxml.jackson.core.type.TypeReference;
 import com.google.api.client.http.GenericUrl;
 import com.google.api.client.http.HttpContent;
@@ -28,7 +24,6 @@
 import com.google.api.client.http.javanet.NetHttpTransport;
 import com.google.api.client.auth.oauth2.BearerToken;
 import com.google.api.client.auth.oauth2.Credential;
->>>>>>> 6ba6845b
 
 import javax.ws.rs.core.UriBuilder;
 import java.io.IOException;
@@ -48,35 +43,12 @@
 
 public class BankFeedsApi {
     private ApiClient apiClient;
-<<<<<<< HEAD
-    private XeroExceptionHandler xeroExceptionHandler;
-    private Config config;
-    private SignerFactory signerFactory;
-    private String token = null;
-    private String tokenSecret = null;
-    final static Logger logger = LoggerFactory.getLogger(XeroClient.class);
-    protected static final DateFormat utcFormatter;
-
-    static {
-        utcFormatter = new SimpleDateFormat("yyyy-MM-dd'T'HH:mm:ss");
-        utcFormatter.setTimeZone(TimeZone.getTimeZone("UTC"));
-    }
-
-    protected static final Pattern MESSAGE_PATTERN = Pattern.compile("<Message>(.*)</Message>");
-    protected final ObjectFactory objFactory = new ObjectFactory();
-
-
-    public BankFeedsApi(Config config) {
-        this(config, new ConfigBasedSignerFactory(config));
-        this.xeroExceptionHandler = new XeroExceptionHandler();
-=======
     private static BankFeedsApi instance = null;
     private String userAgent = "Default";
     private String version = "3.1.1";
 
     public BankFeedsApi() {
         this(new ApiClient());
->>>>>>> 6ba6845b
     }
 
     public static BankFeedsApi getInstance(ApiClient apiClient) {
@@ -101,41 +73,6 @@
     public void setUserAgent(String userAgent) {
         this.userAgent = userAgent;
     }
-<<<<<<< HEAD
-
-
-    protected String DATA(String url, String body, Map<String, String> params, String method) throws IOException {
-        return this.DATA(url,body,params,method,null, "application/json");
-    }
-
-    protected String DATA(String url, String body, Map<String, String> params, String method, OffsetDateTime ifModifiedSince) throws IOException {
-        return this.DATA(url,body,params,method,ifModifiedSince,"application/json");
-    }
-
-    protected String DATA(String url, String body, Map<String, String> params, String method, String contentType) throws IOException {
-        return this.DATA(url,body,params,method,null,contentType);
-    }
-
-    protected String DATA(String url, String body, Map<String, String> params, String method, OffsetDateTime ifModifiedSince, String contentType) throws IOException {
-
-        OAuthRequestResource req = new OAuthRequestResource(
-            config,
-            signerFactory,
-            url,
-            method,
-            body,
-            params,
-            contentType,
-            "application/json");
-
-        req.setToken(token);
-        req.setTokenSecret(tokenSecret);
-
-        if (ifModifiedSince != null) {
-            req.setIfModifiedSince(ifModifiedSince);
-        }
-
-=======
     
     public String getUserAgent() {
         return this.userAgent +  "[Xero-Java-" + this.version + "]";
@@ -149,12 +86,12 @@
     * <p><b>409</b> - failed to create new feed connection(s)response
     * @param xeroTenantId Xero identifier for Tenant
     * @param feedConnections Feed Connection(s) array object in the body
+    * @param accessToken Authorization token for user set in header of each request
     * @return FeedConnections
     * @throws IOException if an error occurs while attempting to invoke the API
     **/
     public FeedConnections  createFeedConnections(String accessToken, String xeroTenantId, FeedConnections feedConnections) throws IOException {
         TypeReference<FeedConnections> typeRef = new TypeReference<FeedConnections>() {};
->>>>>>> 6ba6845b
         try {
             HttpResponse response = createFeedConnectionsForHttpResponse(accessToken,xeroTenantId, feedConnections);       
             return apiClient.getObjectMapper().readValue(response.getContent(), typeRef);
@@ -165,124 +102,6 @@
         }
     }
 
-<<<<<<< HEAD
-    protected String DATA(String url, String body, Map<String, String> params, String method, String xeroApplicationId, String xeroTenantId, String xeroUserId) throws IOException {
-
-        OAuthRequestResource req = new OAuthRequestResource(
-            config,
-            signerFactory,
-            url,
-            method,
-            body,
-            params,
-            null,
-            "application/json");
-
-        req.setToken(token);
-        req.setTokenSecret(tokenSecret);
-
-        //if (ifModifiedSince != null) {
-        //    req.setIfModifiedSince(ifModifiedSince);
-        //}
-
-        try {
-            Map<String, String>  resp = req.execute();
-            Object r = resp.get("content");
-            return r.toString();
-        } catch (IOException ioe) {
-             throw xeroExceptionHandler.convertException(ioe);
-        }
-    }
-
-
-    protected ByteArrayInputStream FILE(String url, String body, Map<String, String> params, String method) throws IOException {
-       return this.FILE(url,body,params,method,"application/octet-stream");
-    }
-
-    protected ByteArrayInputStream FILE(String url, String body, Map<String, String> params, String method, String accept) throws IOException {
-
-        OAuthRequestResource req = new OAuthRequestResource(
-            config,
-            signerFactory,
-            url,
-            method,
-            body,
-            params,
-            accept,
-            "application/json");
-
-        req.setToken(token);
-        req.setTokenSecret(tokenSecret);
-
-        try {
-            ByteArrayInputStream resp = req.executefile();
-            return resp;
-        } catch (IOException ioe) {
-             throw xeroExceptionHandler.convertException(ioe);
-        }
-    }
-
-    protected String FILE(String url, String body, Map<String, String> params, String method, byte[] byteBody) throws IOException {
-        return this.FILE(url,body,params,method,byteBody,"application/octet-stream");
-    }
-
-    protected String FILE(String url, String body, Map<String, String> params, String method, byte[] byteBody, String contentType) throws IOException {
-
-        OAuthRequestResource req = new OAuthRequestResource(
-            config,
-            signerFactory,
-            url,
-            method,
-            contentType,
-            byteBody,
-            params,
-            "application/json");
-
-        req.setToken(token);
-        req.setTokenSecret(tokenSecret);
-
-        try {
-            Map<String, String>  resp = req.execute();
-            Object r = resp.get("content");
-            return r.toString();
-        } catch (IOException ioe) {
-             throw xeroExceptionHandler.convertException(ioe);
-        }
-    }
-
-  /**
-    * create one or more new feed connection
-    * By passing in the appropriate body, you can create one or more new feed connections in the system
-    * <p><b>201</b> - feed connection created
-    * <p><b>400</b> - invalid input, object invalid
-    * @param feedConnections Feed Connection(s) to add
-    * @return FeedConnections
-    * @throws IOException if an error occurs while attempting to invoke the API
-    **/
-    public FeedConnections createFeedConnections(FeedConnections feedConnections) throws IOException {
-        try {
-            String strBody = null;
-            Map<String, String> params = null;
-            String correctPath = "/FeedConnections";
-            UriBuilder uriBuilder = UriBuilder.fromUri(apiClient.getBasePath() + correctPath);
-            String url = uriBuilder.build().toString();
-
-
-            strBody = apiClient.getObjectMapper().writeValueAsString(feedConnections);
-
-            String response = this.DATA(url, strBody, params, "POST");
-            TypeReference<FeedConnections> typeRef = new TypeReference<FeedConnections>() {};
-            return apiClient.getObjectMapper().readValue(response, typeRef);
-
-        } catch (IOException e) {
-            throw xeroExceptionHandler.handleBadRequest(e.getMessage());
-        } catch (XeroApiException e) {
-            throw xeroExceptionHandler.handleBadRequest(e.getMessage(), e.getResponseCode(),JSONUtils.isJSONValid(e.getMessage()));
-        }
-    }
-  /**
-    * <p><b>202</b> - Success
-=======
     public HttpResponse createFeedConnectionsForHttpResponse(String accessToken,  String xeroTenantId,  FeedConnections feedConnections) throws IOException {
         // verify the required parameter 'xeroTenantId' is set
         if (xeroTenantId == null) {
@@ -314,7 +133,6 @@
 
   /**
     * <p><b>202</b> - Success returns Statements array of objects in response
->>>>>>> 6ba6845b
     * <p><b>400</b> - Statement failed validation
     * <p><b>403</b> - Invalid application or feed connection
     * <p><b>409</b> - Duplicate statement received
@@ -323,31 +141,13 @@
     * <p><b>500</b> - Intermittent Xero Error
     * @param xeroTenantId Xero identifier for Tenant
     * @param statements Statements array of objects in the body
+    * @param accessToken Authorization token for user set in header of each request
     * @return Statements
     * @throws IOException if an error occurs while attempting to invoke the API
     **/
     public Statements  createStatements(String accessToken, String xeroTenantId, Statements statements) throws IOException {
         TypeReference<Statements> typeRef = new TypeReference<Statements>() {};
         try {
-<<<<<<< HEAD
-            String strBody = null;
-            Map<String, String> params = null;
-            String correctPath = "/Statements";
-            UriBuilder uriBuilder = UriBuilder.fromUri(apiClient.getBasePath() + correctPath);
-            String url = uriBuilder.build().toString();
-
-
-            strBody = apiClient.getObjectMapper().writeValueAsString(statements);
-
-            String response = this.DATA(url, strBody, params, "POST");
-            TypeReference<Statements> typeRef = new TypeReference<Statements>() {};
-            return apiClient.getObjectMapper().readValue(response, typeRef);
-
-        } catch (IOException e) {
-            throw xeroExceptionHandler.handleBadRequest(e.getMessage());
-        } catch (XeroApiException e) {
-            throw xeroExceptionHandler.handleBadRequest(e.getMessage(), e.getResponseCode(),JSONUtils.isJSONValid(e.getMessage()));
-=======
             HttpResponse response = createStatementsForHttpResponse(accessToken,xeroTenantId, statements);       
             return apiClient.getObjectMapper().readValue(response.getContent(), typeRef);
         } catch (HttpResponseException e) {
@@ -361,7 +161,6 @@
         // verify the required parameter 'xeroTenantId' is set
         if (xeroTenantId == null) {
             throw new IllegalArgumentException("Missing the required parameter 'xeroTenantId' when calling createStatements");
->>>>>>> 6ba6845b
         }
         if (accessToken == null) {
             throw new IllegalArgumentException("Missing the required parameter 'accessToken' when calling createStatements");
@@ -385,50 +184,25 @@
     }
 
   /**
-<<<<<<< HEAD
-    * delete an exsiting feed connection
-    * By passing in the appropriate body, you can create a new feed connections in the system
-    * <p><b>202</b> - create results matching body content
-=======
     * Delete an exsiting feed connection
     * By passing in FeedConnections array object in the body, you can delete a feed connection.
     * <p><b>202</b> - Success response for deleted feed connection
->>>>>>> 6ba6845b
     * <p><b>400</b> - bad input parameter
     * @param xeroTenantId Xero identifier for Tenant
     * @param feedConnections Feed Connections array object in the body
+    * @param accessToken Authorization token for user set in header of each request
     * @return FeedConnections
     * @throws IOException if an error occurs while attempting to invoke the API
     **/
     public FeedConnections  deleteFeedConnections(String accessToken, String xeroTenantId, FeedConnections feedConnections) throws IOException {
         TypeReference<FeedConnections> typeRef = new TypeReference<FeedConnections>() {};
         try {
-<<<<<<< HEAD
-            String strBody = null;
-            Map<String, String> params = null;
-            String correctPath = "/FeedConnections/DeleteRequests";
-            UriBuilder uriBuilder = UriBuilder.fromUri(apiClient.getBasePath() + correctPath);
-            String url = uriBuilder.build().toString();
-
-
-            strBody = apiClient.getObjectMapper().writeValueAsString(feedConnections);
-
-            String response = this.DATA(url, strBody, params, "POST");
-            TypeReference<FeedConnections> typeRef = new TypeReference<FeedConnections>() {};
-            return apiClient.getObjectMapper().readValue(response, typeRef);
-
-        } catch (IOException e) {
-            throw xeroExceptionHandler.handleBadRequest(e.getMessage());
-        } catch (XeroApiException e) {
-            throw xeroExceptionHandler.handleBadRequest(e.getMessage(), e.getResponseCode(),JSONUtils.isJSONValid(e.getMessage()));
-=======
             HttpResponse response = deleteFeedConnectionsForHttpResponse(accessToken,xeroTenantId, feedConnections);       
             return apiClient.getObjectMapper().readValue(response.getContent(), typeRef);
         } catch (HttpResponseException e) {
             return apiClient.getObjectMapper().readValue(e.getContent(), typeRef);
         } catch (IOException ioe) {
             throw ioe;
->>>>>>> 6ba6845b
         }
     }
 
@@ -462,59 +236,25 @@
     }
 
   /**
-<<<<<<< HEAD
-    * get single feed connection by id
-    * By passing in a FeedConnection Id options, you can search for available feed connections in the system
-    * <p><b>200</b> - search results matching criteria
-=======
     * Retrive single feed connection based on unique id provided
     * By passing in a FeedConnection Id options, you can search for matching feed connections
     * <p><b>200</b> - success returns a FeedConnection object matching the id in response
->>>>>>> 6ba6845b
     * <p><b>400</b> - bad input parameter
     * @param xeroTenantId Xero identifier for Tenant
     * @param id Unique identifier for retrieving single object
+    * @param accessToken Authorization token for user set in header of each request
     * @return FeedConnection
     * @throws IOException if an error occurs while attempting to invoke the API
     **/
     public FeedConnection  getFeedConnection(String accessToken, String xeroTenantId, UUID id) throws IOException {
         TypeReference<FeedConnection> typeRef = new TypeReference<FeedConnection>() {};
         try {
-<<<<<<< HEAD
-            String strBody = null;
-            Map<String, String> params = null;
-            String correctPath = "/FeedConnections/{id}";
-            // Hacky path manipulation to support different return types from same endpoint
-            String path = "/FeedConnections/{id}";
-            String type = "/pdf";
-            if(path.toLowerCase().contains(type.toLowerCase()))
-            {
-                correctPath = path.replace("/pdf","");
-            }
-
-            // create a map of path variables
-            final Map<String, String> uriVariables = new HashMap<String, String>();
-            uriVariables.put("id", id.toString());
-            UriBuilder uriBuilder = UriBuilder.fromUri(apiClient.getBasePath() + correctPath);
-            String url = uriBuilder.buildFromMap(uriVariables).toString();
-
-
-            String response = this.DATA(url, strBody, params, "GET");
-            TypeReference<FeedConnection> typeRef = new TypeReference<FeedConnection>() {};
-            return apiClient.getObjectMapper().readValue(response, typeRef);
-
-        } catch (IOException e) {
-            throw xeroExceptionHandler.handleBadRequest(e.getMessage());
-        } catch (XeroApiException e) {
-            throw xeroExceptionHandler.handleBadRequest(e.getMessage(), e.getResponseCode(),JSONUtils.isJSONValid(e.getMessage()));
-=======
             HttpResponse response = getFeedConnectionForHttpResponse(accessToken,xeroTenantId, id);       
             return apiClient.getObjectMapper().readValue(response.getContent(), typeRef);
         } catch (HttpResponseException e) {
             return apiClient.getObjectMapper().readValue(e.getContent(), typeRef);
         } catch (IOException ioe) {
             throw ioe;
->>>>>>> 6ba6845b
         }
     }
 
@@ -559,6 +299,7 @@
     * @param xeroTenantId Xero identifier for Tenant
     * @param page Page number which specifies the set of records to retrieve. By default the number of the records per set is 10. Example - https://api.xero.com/bankfeeds.xro/1.0/FeedConnections?page&#x3D;1 to get the second set of the records. When page value is not a number or a negative number, by default, the first set of records is returned.
     * @param pageSize Page size which specifies how many records per page will be returned (default 10). Example - https://api.xero.com/bankfeeds.xro/1.0/FeedConnections?pageSize&#x3D;100 to specify page size of 100.
+    * @param accessToken Authorization token for user set in header of each request
     * @return FeedConnections
     * @throws IOException if an error occurs while attempting to invoke the API
     **/
@@ -609,18 +350,6 @@
             } else {
                 uriBuilder = uriBuilder.queryParam(key, value);
             }
-<<<<<<< HEAD
-
-            String response = this.DATA(url, strBody, params, "GET");
-            TypeReference<FeedConnections> typeRef = new TypeReference<FeedConnections>() {};
-            return apiClient.getObjectMapper().readValue(response, typeRef);
-
-        } catch (IOException e) {
-            throw xeroExceptionHandler.handleBadRequest(e.getMessage());
-        } catch (XeroApiException e) {
-            throw xeroExceptionHandler.handleBadRequest(e.getMessage(), e.getResponseCode(),JSONUtils.isJSONValid(e.getMessage()));
-=======
->>>>>>> 6ba6845b
         }
         String url = uriBuilder.build().toString();
         GenericUrl genericUrl = new GenericUrl(url);
@@ -639,47 +368,19 @@
     * <p><b>404</b> - Statement not found
     * @param xeroTenantId Xero identifier for Tenant
     * @param statementId statement id for single object
+    * @param accessToken Authorization token for user set in header of each request
     * @return Statement
     * @throws IOException if an error occurs while attempting to invoke the API
     **/
     public Statement  getStatement(String accessToken, String xeroTenantId, UUID statementId) throws IOException {
         TypeReference<Statement> typeRef = new TypeReference<Statement>() {};
         try {
-<<<<<<< HEAD
-            String strBody = null;
-            Map<String, String> params = null;
-            String correctPath = "/Statements/{statementId}";
-            // Hacky path manipulation to support different return types from same endpoint
-            String path = "/Statements/{statementId}";
-            String type = "/pdf";
-            if(path.toLowerCase().contains(type.toLowerCase()))
-            {
-                correctPath = path.replace("/pdf","");
-            }
-
-            // create a map of path variables
-            final Map<String, String> uriVariables = new HashMap<String, String>();
-            uriVariables.put("statementId", statementId.toString());
-            UriBuilder uriBuilder = UriBuilder.fromUri(apiClient.getBasePath() + correctPath);
-            String url = uriBuilder.buildFromMap(uriVariables).toString();
-
-
-            String response = this.DATA(url, strBody, params, "GET");
-            TypeReference<Statement> typeRef = new TypeReference<Statement>() {};
-            return apiClient.getObjectMapper().readValue(response, typeRef);
-
-        } catch (IOException e) {
-            throw xeroExceptionHandler.handleBadRequest(e.getMessage());
-        } catch (XeroApiException e) {
-            throw xeroExceptionHandler.handleBadRequest(e.getMessage(), e.getResponseCode(),JSONUtils.isJSONValid(e.getMessage()));
-=======
             HttpResponse response = getStatementForHttpResponse(accessToken,xeroTenantId, statementId);       
             return apiClient.getObjectMapper().readValue(response.getContent(), typeRef);
         } catch (HttpResponseException e) {
             return apiClient.getObjectMapper().readValue(e.getContent(), typeRef);
         } catch (IOException ioe) {
             throw ioe;
->>>>>>> 6ba6845b
         }
     }
 
@@ -726,41 +427,19 @@
     * @param pageSize Page size which specifies how many records per page will be returned (default 10). Example - https://api.xero.com/bankfeeds.xro/1.0/Statements?pageSize&#x3D;100 to specify page size of 100.
     * @param xeroApplicationId The xeroApplicationId parameter
     * @param xeroUserId The xeroUserId parameter
+    * @param accessToken Authorization token for user set in header of each request
     * @return Statements
     * @throws IOException if an error occurs while attempting to invoke the API
     **/
     public Statements  getStatements(String accessToken, String xeroTenantId, Integer page, Integer pageSize, String xeroApplicationId, String xeroUserId) throws IOException {
         TypeReference<Statements> typeRef = new TypeReference<Statements>() {};
         try {
-<<<<<<< HEAD
-            String strBody = null;
-            Map<String, String> params = null;
-            String correctPath = "/Statements";
-            UriBuilder uriBuilder = UriBuilder.fromUri(apiClient.getBasePath() + correctPath);
-            String url = uriBuilder.build().toString();
-            params = new HashMap<>();
-            if (page != null) {
-                addToMapIfNotNull(params, "page", page);
-            }if (pageSize != null) {
-                addToMapIfNotNull(params, "pageSize", pageSize);
-            }
-
-            String response = this.DATA(url, strBody, params, "GET", xeroApplicationId, xeroTenantId, xeroUserId);
-            TypeReference<Statements> typeRef = new TypeReference<Statements>() {};
-            return apiClient.getObjectMapper().readValue(response, typeRef);
-
-        } catch (IOException e) {
-            throw xeroExceptionHandler.handleBadRequest(e.getMessage());
-        } catch (XeroApiException e) {
-            throw xeroExceptionHandler.handleBadRequest(e.getMessage(), e.getResponseCode(),JSONUtils.isJSONValid(e.getMessage()));
-=======
             HttpResponse response = getStatementsForHttpResponse(accessToken,xeroTenantId, page, pageSize, xeroApplicationId, xeroUserId);       
             return apiClient.getObjectMapper().readValue(response.getContent(), typeRef);
         } catch (HttpResponseException e) {
             return apiClient.getObjectMapper().readValue(e.getContent(), typeRef);
         } catch (IOException ioe) {
             throw ioe;
->>>>>>> 6ba6845b
         }
     }
 
