--- conflicted
+++ resolved
@@ -1,7 +1,5 @@
 package com.xero.api;
 
-<<<<<<< HEAD
-=======
 import javax.xml.bind.JAXBContext;
 import javax.xml.bind.JAXBElement;
 import javax.xml.bind.JAXBException;
@@ -31,7 +29,6 @@
 import java.util.regex.Matcher;
 import java.util.regex.Pattern;
 
->>>>>>> d6de59fe
 import com.google.api.client.http.HttpResponse;
 import com.google.api.client.http.HttpResponseException;
 import com.xero.api.exception.XeroExceptionHandler;
@@ -143,7 +140,6 @@
     protected static final Pattern MESSAGE_PATTERN = Pattern.compile("<Message>(.*)</Message>");
     protected final ObjectFactory objFactory = new ObjectFactory();
 
-<<<<<<< HEAD
     public XeroClient() {
         this(JsonConfig.getInstance());
     }
@@ -285,8 +281,32 @@
         }
     }
 
-    protected Response put(String endPoint, JAXBElement<?> object) {
-        String contents = marshallRequest(object);
+  protected ByteArrayInputStream getInputStream(String endPoint,
+          Date modifiedAfter,
+          Map<String, String> params,
+          String accept) throws IOException {
+	OAuthRequestResource req = new OAuthRequestResource(config, signerFactory, endPoint, "GET", null, params, accept);
+	req.setToken(token);
+	req.setTokenSecret(tokenSecret);
+	if (modifiedAfter != null) {
+	req.setIfModifiedSince(modifiedAfter);
+	}
+
+	try {
+		HttpResponse resp = req.execute();
+
+		InputStream is = resp.getContent();
+
+byte[] bytes = IOUtils.toByteArray(is);
+
+		is.close();
+		return new ByteArrayInputStream(bytes);
+
+	} catch (IOException ioe) {
+		throw convertException(ioe);
+	}
+}  protected Response put(String endPoint, JAXBElement<?> object) {
+    String contents = marshallRequest(object);
 
         OAuthRequestResource req = new OAuthRequestResource(config, signerFactory, endPoint, "PUT", contents, null);
         req.setToken(token);
@@ -355,11 +375,23 @@
         }
     }
 
-    protected Response delete(String endPoint) throws IOException {
-        HttpResponse resp = null;
-        OAuthRequestResource req = new OAuthRequestResource(config, signerFactory, endPoint, "DELETE", null, null);
-        req.setToken(token);
-        req.setTokenSecret(tokenSecret);
+  protected Response post(String endPoint, JAXBElement<?> object, Map<String, String> params) throws IOException {
+    String contents = marshallRequest(object);
+    OAuthRequestResource req = new OAuthRequestResource(config, signerFactory, endPoint, "POST", contents, params);
+    req.setToken(token);
+    req.setTokenSecret(tokenSecret);
+
+  try {
+      HttpResponse resp = req.execute();
+      return unmarshallResponse(resp.parseAsString(), Response.class);
+    } catch (IOException ioe) {
+      throw convertException(ioe);
+    }
+  }protected Response delete(String endPoint) throws IOException {
+    HttpResponse resp = null;
+    OAuthRequestResource req = new OAuthRequestResource(config, signerFactory, endPoint, "DELETE", null, null);
+    req.setToken(token);
+    req.setTokenSecret(tokenSecret);
 
         try {
             resp = req.execute();
@@ -398,295 +430,6 @@
         try {
             JAXBContext context = JAXBContext.newInstance(clazz);
             Unmarshaller u = context.createUnmarshaller();
-=======
-  protected static final DateFormat utcFormatter;
-
-  static {
-    utcFormatter = new SimpleDateFormat("yyyy-MM-dd'T'HH:mm:ss");
-    utcFormatter.setTimeZone(TimeZone.getTimeZone("UTC"));
-  }
-
-  protected static final Pattern MESSAGE_PATTERN = Pattern.compile("<Message>(.*)</Message>");
-  protected final ObjectFactory objFactory = new ObjectFactory();
-
-  public XeroClient() {
-    this(JsonConfig.getInstance());
-  }
-
-  public XeroClient(Config config) {
-    this(config, new ConfigBasedSignerFactory(config));
-  }
-
-  public XeroClient(Config config, SignerFactory signerFactory) {
-    this.config = config;
-    this.signerFactory = signerFactory;
-  }
-
-  public void setOAuthToken(String token, String tokenSecret) {
-    this.token = token;
-    this.tokenSecret = tokenSecret;
-  }
-
-  protected XeroApiException newApiException(HttpResponseException googleException) {
-    Matcher matcher = MESSAGE_PATTERN.matcher(googleException.getContent());
-    StringBuilder messages = new StringBuilder();
-    while (matcher.find()) {
-      if (messages.length() > 0) {
-        messages.append(", ");
-      }
-      messages.append(matcher.group(1));
-    }
-
-    if (messages.length() > 0) {
-      throw new XeroApiException(googleException.getStatusCode(), messages.toString());
-    }
-    if (googleException.getContent().contains("=")) {
-      try {
-        String value = URLDecoder.decode(googleException.getContent(), "UTF-8");
-        String[] keyValuePairs = value.split("&");
-
-        Map<String, String> errorMap = new HashMap<>();
-        for (String pair : keyValuePairs) {
-          String[] entry = pair.split("=");
-          errorMap.put(entry[0].trim(), entry[1].trim());
-        }
-        throw new XeroApiException(googleException.getStatusCode(), errorMap);
-      } catch (UnsupportedEncodingException e) {
-        throw new RuntimeException(e);
-      }
-    }
-
-    throw new XeroApiException(googleException.getStatusCode(), googleException.getContent());
-  }
-
-  protected RuntimeException convertException(IOException ioe) {
-    if (ioe instanceof HttpResponseException) {
-      HttpResponseException googleException = (HttpResponseException) ioe;
-
-      if (googleException.getStatusCode() == 400 ||
-          googleException.getStatusCode() == 401 ||
-          googleException.getStatusCode() == 404 ||
-          googleException.getStatusCode() == 500 ||
-          googleException.getStatusCode() == 503) {
-        return newApiException(googleException);
-      } else {
-        return newApiException(googleException);
-      }
-    }
-    return new RuntimeException(ioe);
-  }
-
-  protected Response get(String endPoint) throws IOException {
-    return get(endPoint, null, null);
-  }
-
-  protected Response get(String endPoint, Date modifiedAfter, Map<String, String> params) throws IOException {
-    HttpResponse resp = null;
-
-    OAuthRequestResource req = new OAuthRequestResource(config, signerFactory, endPoint, "GET", null, params);
-    req.setToken(token);
-    req.setTokenSecret(tokenSecret);
-    if (modifiedAfter != null) {
-      req.setIfModifiedSince(modifiedAfter);
-    }
-
-    try {
-      resp = req.execute();
-      String r = resp.parseAsString();
-      return unmarshallResponse(r, Response.class);
-    } catch (IOException ioe) {
-      throw convertException(ioe);
-    }
-  }
-
-  protected String getFile(String endPoint,
-                           Date modifiedAfter,
-                           Map<String, String> params,
-                           String accept,
-                           String dirPath) throws IOException {
-    OAuthRequestResource req = new OAuthRequestResource(config, signerFactory, endPoint, "GET", null, params, accept);
-    req.setToken(token);
-    req.setTokenSecret(tokenSecret);
-    if (modifiedAfter != null) {
-      req.setIfModifiedSince(modifiedAfter);
-    }
-
-    try {
-      HttpResponse resp = req.execute();
-
-      InputStream inputStream = resp.getContent();
-      List<String> disposition = resp.getHeaders().getHeaderStringValues("Content-Disposition");
-
-      String fileName = null;
-      Pattern regex = Pattern.compile("(?<=filename=\").*?(?=\")");
-      Matcher regexMatcher = regex.matcher(disposition.toString());
-      if (regexMatcher.find()) {
-        fileName = regexMatcher.group();
-      }
-
-      String saveFilePath = dirPath + File.separator + fileName;
-      FileOutputStream outputStream = new FileOutputStream(saveFilePath);
-
-      int bytesRead = -1;
-      byte[] buffer = new byte[BUFFER_SIZE];
-      while ((bytesRead = inputStream.read(buffer)) != -1) {
-        outputStream.write(buffer, 0, bytesRead);
-      }
-      outputStream.close();
-      inputStream.close();
-
-      return saveFilePath;
-    } catch (IOException ioe) {
-      throw convertException(ioe);
-    }
-  }
-  
-  protected ByteArrayInputStream getInputStream(String endPoint,
-          Date modifiedAfter,
-          Map<String, String> params,
-          String accept) throws IOException {
-	OAuthRequestResource req = new OAuthRequestResource(config, signerFactory, endPoint, "GET", null, params, accept);
-	req.setToken(token);
-	req.setTokenSecret(tokenSecret);
-	if (modifiedAfter != null) {
-	req.setIfModifiedSince(modifiedAfter);
-	}
-	
-	try {
-		HttpResponse resp = req.execute();
-		
-		InputStream is = resp.getContent();
-
-		byte[] bytes = IOUtils.toByteArray(is);
-				
-		is.close();
-		return new ByteArrayInputStream(bytes);
-		
-	} catch (IOException ioe) {
-		throw convertException(ioe);
-	}
-}
-  
-
-  protected Response put(String endPoint, JAXBElement<?> object) {
-    String contents = marshallRequest(object);
-
-    OAuthRequestResource req = new OAuthRequestResource(config, signerFactory, endPoint, "PUT", contents, null);
-    req.setToken(token);
-    req.setTokenSecret(tokenSecret);
-
-    try {
-      HttpResponse resp = req.execute();
-      return unmarshallResponse(resp.parseAsString(), Response.class);
-    } catch (IOException ioe) {
-      throw convertException(ioe);
-    }
-  }
-
-  protected Response put(String endPoint, String contentType, byte[] bytes) throws IOException {
-    OAuthRequestResource req = new OAuthRequestResource(config, signerFactory, endPoint, "PUT", contentType, bytes, null);
-    req.setToken(token);
-    req.setTokenSecret(tokenSecret);
-
-    try {
-      HttpResponse resp = req.execute();
-      return unmarshallResponse(resp.parseAsString(), Response.class);
-    } catch (IOException ioe) {
-      throw convertException(ioe);
-    }
-  }
-
-  protected Response put(String endPoint, JAXBElement<?> object, Map<String, String> params) {
-    String contents = marshallRequest(object);
-
-    OAuthRequestResource req = new OAuthRequestResource(config, signerFactory, endPoint, "PUT", contents, params);
-    req.setToken(token);
-    req.setTokenSecret(tokenSecret);
-
-    try {
-      HttpResponse resp = req.execute();
-      return unmarshallResponse(resp.parseAsString(), Response.class);
-    } catch (IOException ioe) {
-      throw convertException(ioe);
-    }
-  }
-
-  protected Response put(String endPoint, String contentType, File file) throws IOException {
-    OAuthRequestResource req = new OAuthRequestResource(config, signerFactory, endPoint, "PUT", contentType, file, null);
-    req.setToken(token);
-    req.setTokenSecret(tokenSecret);
-
-    try {
-      HttpResponse resp = req.execute();
-      return unmarshallResponse(resp.parseAsString(), Response.class);
-    } catch (IOException ioe) {
-      throw convertException(ioe);
-    }
-  }
-
-  protected Response post(String endPoint, JAXBElement<?> object) throws IOException {
-    String contents = marshallRequest(object);
-    OAuthRequestResource req = new OAuthRequestResource(config, signerFactory, endPoint, "POST", contents, null);
-    req.setToken(token);
-    req.setTokenSecret(tokenSecret);
-
-    try {
-      HttpResponse resp = req.execute();
-      return unmarshallResponse(resp.parseAsString(), Response.class);
-    } catch (IOException ioe) {
-      throw convertException(ioe);
-    }
-  }
-  
-  protected Response post(String endPoint, JAXBElement<?> object, Map<String, String> params) throws IOException {
-    String contents = marshallRequest(object);
-    OAuthRequestResource req = new OAuthRequestResource(config, signerFactory, endPoint, "POST", contents, params);
-    req.setToken(token);
-    req.setTokenSecret(tokenSecret);
-
-    try {
-      HttpResponse resp = req.execute();
-      return unmarshallResponse(resp.parseAsString(), Response.class);
-    } catch (IOException ioe) {
-      throw convertException(ioe);
-    }
-  }
-
-  protected Response delete(String endPoint) throws IOException {
-    HttpResponse resp = null;
-    OAuthRequestResource req = new OAuthRequestResource(config, signerFactory, endPoint, "DELETE", null, null);
-    req.setToken(token);
-    req.setTokenSecret(tokenSecret);
-
-    try {
-      resp = req.execute();
-      // No-Content Returned from Xero API
-      if (resp.getStatusCode() == 204) {
-        return unmarshallResponse("<Response><Status>DELETED</Status></Response>", Response.class);
-      }
-      return unmarshallResponse(resp.parseAsString(), Response.class);
-    } catch (IOException ioe) {
-      throw convertException(ioe);
-    }
-  }
-
-  protected <T> String marshallRequest(JAXBElement<?> object) {
-    try {
-      JAXBContext context = JAXBContext.newInstance(object.getValue().getClass());
-      Marshaller marshaller = context.createMarshaller();
-      StringWriter writer = new StringWriter();
-      marshaller.marshal(object, writer);
-      return writer.toString();
-    } catch (JAXBException e) {
-      throw new IllegalStateException("Error marshalling request object " + object.getClass(), e);
-    }
-  }
-
-  public static <T> T unmarshallResponse(String responseBody, Class<T> clazz) throws UnsupportedEncodingException {
-    try {
-      JAXBContext context = JAXBContext.newInstance(clazz);
-      Unmarshaller u = context.createUnmarshaller();
->>>>>>> d6de59fe
         /*u.setEventHandler(new ValidationEventHandler()
         {
 		    	@Override
@@ -696,7 +439,6 @@
 		    	}
 		    });*/
 
-<<<<<<< HEAD
             Source source = new StreamSource(new ByteArrayInputStream(responseBody.getBytes("UTF-8")));
             return u.unmarshal(source, clazz).getValue();
         } catch (JAXBException e) {
@@ -796,34 +538,67 @@
         }
     }
 
-    public List<BankTransaction> createBankTransactions(List<BankTransaction> bankTransactions) throws IOException {
-        ArrayOfBankTransaction array = new ArrayOfBankTransaction();
-        array.getBankTransaction().addAll(bankTransactions);
-        return put("BankTransactions", objFactory.createBankTransactions(array)).getBankTransactions().getBankTransaction();
-    }
-
-    public List<BankTransaction> updateBankTransactions(List<BankTransaction> bankTransactions) throws IOException {
-        ArrayOfBankTransaction array = new ArrayOfBankTransaction();
-        array.getBankTransaction().addAll(bankTransactions);
-        return post("BankTransactions", objFactory.createBankTransactions(array))
-            .getBankTransactions()
-            .getBankTransaction();
-    }
-
-    public BankTransaction getBankTransaction(String id) throws IOException {
-        return singleResult(get("BankTransactions/" + id).getBankTransactions().getBankTransaction());
-    }
-
-    //BANK TRANSFERS
-    public List<BankTransfer> getBankTransfers() throws IOException {
-        Response responseObj = get("BankTransfers");
-        if (responseObj.getBankTransfers() == null) {
-            ArrayOfBankTransfer array = new ArrayOfBankTransfer();
-            return array.getBankTransfer();
-        } else {
-            return responseObj.getBankTransfers().getBankTransfer();
-        }
-    }
+
+  public List<BankTransaction> getBankTransactions(Date modifiedAfter, String where, String order, String page, String unitdp)
+    throws IOException {
+    Map<String, String> params = new HashMap<>();
+    addToMapIfNotNull(params, "Where", where);
+    addToMapIfNotNull(params, "order", order);
+    addToMapIfNotNull(params, "page", page);
+    addToMapIfNotNull(params, "unitdp", unitdp);
+
+    Response responseObj = get("BankTransactions", modifiedAfter, params);
+    if (responseObj.getBankTransactions() == null) {
+      ArrayOfBankTransaction array = new ArrayOfBankTransaction();
+      return array.getBankTransaction();
+    } else {
+      return responseObj.getBankTransactions().getBankTransaction();
+    }
+  }public List<BankTransaction> createBankTransactions(List<BankTransaction> bankTransactions) throws IOException {
+    ArrayOfBankTransaction array = new ArrayOfBankTransaction();
+    array.getBankTransaction().addAll(bankTransactions);
+    return put("BankTransactions", objFactory.createBankTransactions(array)).getBankTransactions().getBankTransaction();
+  }public List<BankTransaction> createBankTransactions(List<BankTransaction> bankTransactions,String unitdp) throws IOException {
+	Map<String, String> params = new HashMap<>();
+    addToMapIfNotNull(params, "unitdp", unitdp);
+
+ArrayOfBankTransaction array = new ArrayOfBankTransaction();
+    array.getBankTransaction().addAll(bankTransactions);
+    return put("BankTransactions", objFactory.createBankTransactions(array),params).getBankTransactions().getBankTransaction();
+  }  public List<BankTransaction> updateBankTransactions(List<BankTransaction> bankTransactions) throws IOException {
+    ArrayOfBankTransaction array = new ArrayOfBankTransaction();
+    array.getBankTransaction().addAll(bankTransactions);
+    return post("BankTransactions", objFactory.createBankTransactions(array))
+      .getBankTransactions()
+      .getBankTransaction();
+  }public List<BankTransaction> updateBankTransactions(List<BankTransaction> bankTransactions, String unitdp) throws IOException {
+	Map<String, String> params = new HashMap<>();
+	addToMapIfNotNull(params, "unitdp", unitdp);
+
+  ArrayOfBankTransaction array = new ArrayOfBankTransaction();
+    array.getBankTransaction().addAll(bankTransactions);
+    return post("BankTransactions", objFactory.createBankTransactions(array),params)
+      .getBankTransactions()
+      .getBankTransaction();
+  }public BankTransaction getBankTransaction(String id) throws IOException {
+    return singleResult(get("BankTransactions/" + id).getBankTransactions().getBankTransaction());}
+
+  public BankTransaction getBankTransaction(String id,String unitdp) throws IOException {
+	Map<String, String> params = new HashMap<>();
+    addToMapIfNotNull(params, "unitdp", unitdp);
+    return singleResult(get("BankTransactions/" + id,null,params).getBankTransactions().getBankTransaction());
+  }
+
+  //BANK TRANSFERS
+  public List<BankTransfer> getBankTransfers() throws IOException {
+    Response responseObj = get("BankTransfers");
+    if (responseObj.getBankTransfers() == null) {
+      ArrayOfBankTransfer array = new ArrayOfBankTransfer();
+      return array.getBankTransfer();
+    } else {
+      return responseObj.getBankTransfers().getBankTransfer();
+    }
+  }
 
     public List<BankTransfer> getBankTransfers(Date modifiedAfter, String where, String order) throws IOException {
         Map<String, String> params = new HashMap<>();
@@ -1189,1120 +964,6 @@
         }
     }
 
-    public List<Invoice> createInvoices(List<Invoice> invoices) throws IOException {
-        ArrayOfInvoice array = new ArrayOfInvoice();
-        array.getInvoice().addAll(invoices);
-        return put("Invoices", objFactory.createInvoices(array)).getInvoices().getInvoice();
-    }
-
-    public List<Invoice> updateInvoice(List<Invoice> objects) throws IOException {
-        ArrayOfInvoice array = new ArrayOfInvoice();
-        array.getInvoice().addAll(objects);
-        return post("Invoices", objFactory.createInvoices(array)).getInvoices().getInvoice();
-    }
-
-    public Invoice getInvoice(String id) throws IOException {
-        return singleResult(get("Invoices/" + id).getInvoices().getInvoice());
-    }
-
-    public String getInvoicePdf(String id, String dirPath) throws IOException {
-        return getFile("Invoices/" + id, null, null, "application/pdf", dirPath);
-    }
-
-    public OnlineInvoice getOnlineInvoice(String id) throws IOException {
-        return singleResult(get("Invoices/" + id + "/OnlineInvoice").getOnlineInvoices().getOnlineInvoice());
-    }
-
-    // INVOICE REMINDER
-    public List<InvoiceReminder> getInvoiceReminders() throws IOException {
-        Response responseObj = get("InvoiceReminders/Settings");
-        if (responseObj.getInvoiceReminders() == null) {
-            ArrayOfInvoiceReminder array = new ArrayOfInvoiceReminder();
-            return array.getInvoiceReminder();
-        } else {
-            return responseObj.getInvoiceReminders().getInvoiceReminder();
-        }
-    }
-
-    //ITEMS
-    public List<Item> getItems() throws IOException {
-        Response responseObj = get("Items");
-        if (responseObj.getItems() == null) {
-            ArrayOfItem array = new ArrayOfItem();
-            return array.getItem();
-        } else {
-            return responseObj.getItems().getItem();
-        }
-    }
-
-    public List<Item> getItems(Date modifiedAfter, String where, String order) throws IOException {
-        Map<String, String> params = new HashMap<>();
-        addToMapIfNotNull(params, "Where", where);
-        addToMapIfNotNull(params, "order", order);
-
-        Response responseObj = get("Items", modifiedAfter, params);
-        if (responseObj.getItems() == null) {
-            ArrayOfItem array = new ArrayOfItem();
-            return array.getItem();
-        } else {
-            return responseObj.getItems().getItem();
-        }
-    }
-
-    public List<Item> createItems(List<Item> objects) throws IOException {
-        ArrayOfItem array = new ArrayOfItem();
-        array.getItem().addAll(objects);
-        return put("Items", objFactory.createItems(array)).getItems().getItem();
-    }
-
-    public List<Item> updateItem(List<Item> objects) throws IOException {
-        ArrayOfItem array = new ArrayOfItem();
-        array.getItem().addAll(objects);
-        return post("Items", objFactory.createItems(array)).getItems().getItem();
-    }
-
-    public Item getItem(String id) throws IOException {
-        return singleResult(get("Items/" + id).getItems().getItem());
-    }
-
-    public String deleteItem(String id) throws IOException {
-        return delete("Items/" + id).getStatus();
-    }
-
-    // JOURNALS
-    public List<Journal> getJournals() throws IOException {
-        Response responseObj = get("Journals");
-        if (responseObj.getJournals() == null) {
-            ArrayOfJournal array = new ArrayOfJournal();
-            return array.getJournal();
-        } else {
-            return responseObj.getJournals().getJournal();
-        }
-    }
-
-    public List<Journal> getJournals(Date modifiedAfter, String where, String order) throws IOException {
-        Map<String, String> params = new HashMap<>();
-        addToMapIfNotNull(params, "Where", where);
-        addToMapIfNotNull(params, "order", order);
-
-        Response responseObj = get("Journals", modifiedAfter, params);
-        if (responseObj.getJournals() == null) {
-            ArrayOfJournal array = new ArrayOfJournal();
-            return array.getJournal();
-        } else {
-            return responseObj.getJournals().getJournal();
-        }
-    }
-
-    public List<Journal> getJournals(Date modifiedAfter, String offset, boolean paymentsOnly) throws IOException {
-        Map<String, String> params = new HashMap<>();
-        addToMapIfNotNull(params, "offset", offset);
-        addToMapIfNotNull(params, "paymentsOnly", paymentsOnly);
-
-        Response responseObj = get("Journals", modifiedAfter, params);
-        if (responseObj.getJournals() == null) {
-            ArrayOfJournal array = new ArrayOfJournal();
-            return array.getJournal();
-        } else {
-            return responseObj.getJournals().getJournal();
-        }
-    }
-
-    public Journal getJournal(String id) throws IOException {
-        return singleResult(get("Journals/" + id).getJournals().getJournal());
-    }
-
-    //LINKED TRANSACTIONS
-    public List<LinkedTransaction> getLinkedTransactions() throws IOException {
-        Response responseObj = get("LinkedTransactions");
-        if (responseObj.getLinkedTransactions() == null) {
-            ArrayOfLinkedTransaction array = new ArrayOfLinkedTransaction();
-            return array.getLinkedTransaction();
-        } else {
-            return responseObj.getLinkedTransactions().getLinkedTransaction();
-        }
-    }
-
-    public List<LinkedTransaction> getLinkedTransactions(Date modifiedAfter, String where, String order)
-        throws IOException {
-        return getLinkedTransactions(modifiedAfter, where, order, null);
-    }
-
-    public List<LinkedTransaction> getLinkedTransactions(Date modifiedAfter, String where, String order, String page)
-        throws IOException {
-        Map<String, String> params = new HashMap<>();
-        addToMapIfNotNull(params, "Where", where);
-        addToMapIfNotNull(params, "order", order);
-        addToMapIfNotNull(params, "page", page);
-
-        Response responseObj = get("LinkedTransactions", modifiedAfter, params);
-        if (responseObj.getLinkedTransactions() == null) {
-            ArrayOfLinkedTransaction array = new ArrayOfLinkedTransaction();
-            return array.getLinkedTransaction();
-        } else {
-            return responseObj.getLinkedTransactions().getLinkedTransaction();
-        }
-    }
-
-    public List<LinkedTransaction> createLinkedTransactions(List<LinkedTransaction> objects) throws IOException {
-        ArrayOfLinkedTransaction array = new ArrayOfLinkedTransaction();
-        array.getLinkedTransaction().addAll(objects);
-        return put("LinkedTransactions", objFactory.createLinkedTransactions(array))
-            .getLinkedTransactions()
-            .getLinkedTransaction();
-    }
-
-    public List<LinkedTransaction> updateLinkedTransaction(List<LinkedTransaction> objects) throws IOException {
-        ArrayOfLinkedTransaction array = new ArrayOfLinkedTransaction();
-        array.getLinkedTransaction().addAll(objects);
-        return post("LinkedTransactions", objFactory.createLinkedTransactions(array))
-            .getLinkedTransactions()
-            .getLinkedTransaction();
-    }
-
-    public LinkedTransaction getLinkedTransaction(String id) throws IOException {
-        return singleResult(get("LinkedTransactions/" + id).getLinkedTransactions().getLinkedTransaction());
-    }
-
-    public String deleteLinkedTransaction(String id) throws IOException {
-        return delete("LinkedTransactions/" + id).getStatus();
-    }
-
-    //ManualJournals
-    public List<ManualJournal> getManualJournals() throws IOException {
-        Response responseObj = get("ManualJournal");
-        if (responseObj.getManualJournals() == null) {
-            ArrayOfManualJournal array = new ArrayOfManualJournal();
-            return array.getManualJournal();
-        } else {
-            return responseObj.getManualJournals().getManualJournal();
-        }
-    }
-
-    public List<ManualJournal> getManualJournals(Date modifiedAfter, String where, String order) throws IOException {
-        return getManualJournals(modifiedAfter, where, order, null);
-    }
-
-    public List<ManualJournal> getManualJournals(Date modifiedAfter, String where, String order, String page)
-        throws IOException {
-        Map<String, String> params = new HashMap<>();
-        addToMapIfNotNull(params, "Where", where);
-        addToMapIfNotNull(params, "order", order);
-        addToMapIfNotNull(params, "page", page);
-
-        Response responseObj = get("ManualJournals", modifiedAfter, params);
-        if (responseObj.getManualJournals() == null) {
-            ArrayOfManualJournal array = new ArrayOfManualJournal();
-            return array.getManualJournal();
-        } else {
-            return responseObj.getManualJournals().getManualJournal();
-        }
-    }
-
-    public List<ManualJournal> createManualJournals(List<ManualJournal> objects) throws IOException {
-        ArrayOfManualJournal array = new ArrayOfManualJournal();
-        array.getManualJournal().addAll(objects);
-        return put("ManualJournal", objFactory.createManualjournals(array)).getManualJournals().getManualJournal();
-    }
-
-    public List<ManualJournal> updateManualJournal(List<ManualJournal> objects) throws IOException {
-        ArrayOfManualJournal array = new ArrayOfManualJournal();
-        array.getManualJournal().addAll(objects);
-        return post("ManualJournals", objFactory.createManualjournals(array)).getManualJournals().getManualJournal();
-    }
-
-    public ManualJournal getManualJournal(String id) throws IOException {
-        return singleResult(get("ManualJournals/" + id).getManualJournals().getManualJournal());
-    }
-
-    //ORGANIZATION
-    public List<Organisation> getOrganisations() throws IOException {
-        return get("Organisations").getOrganisations().getOrganisation();
-    }
-
-    //OVERPAYMENTS
-    public List<Overpayment> getOverpayments() throws IOException {
-        Response responseObj = get("Overpayments");
-        if (responseObj.getOverpayments() == null) {
-            ArrayOfOverpayment array = new ArrayOfOverpayment();
-            return array.getOverpayment();
-        } else {
-            return responseObj.getOverpayments().getOverpayment();
-        }
-    }
-
-    public List<Overpayment> getOverpayments(Date modifiedAfter, String where, String order) throws IOException {
-        return getOverpayments(modifiedAfter, where, order, null);
-    }
-
-    public List<Overpayment> getOverpayments(Date modifiedAfter, String where, String order, String page)
-        throws IOException {
-        Map<String, String> params = new HashMap<>();
-        addToMapIfNotNull(params, "Where", where);
-        addToMapIfNotNull(params, "order", order);
-        addToMapIfNotNull(params, "page", page);
-
-        Response responseObj = get("Overpayments", modifiedAfter, params);
-        if (responseObj.getOverpayments() == null) {
-            ArrayOfOverpayment array = new ArrayOfOverpayment();
-            return array.getOverpayment();
-        } else {
-            return responseObj.getOverpayments().getOverpayment();
-        }
-    }
-
-    public List<Allocation> createOverpaymentAllocations(List<Allocation> objects, String id) throws IOException {
-        ArrayOfAllocation array = new ArrayOfAllocation();
-        array.getAllocation().addAll(objects);
-        return put("Overpayments/" + id + "/Allocations", objFactory.createAllocations(array))
-            .getAllocations()
-            .getAllocation();
-    }
-
-    public Overpayment getOverpayment(String id) throws IOException {
-        return singleResult(get("Overpayments/" + id).getOverpayments().getOverpayment());
-    }
-
-    //PAYMENTS
-    public List<Payment> getPayments() throws IOException {
-        Response responseObj = get("Payments");
-        if (responseObj.getPayments() == null) {
-            ArrayOfPayment array = new ArrayOfPayment();
-            return array.getPayment();
-        } else {
-            return responseObj.getPayments().getPayment();
-        }
-    }
-
-    public List<Payment> getPayments(Date modifiedAfter, String where, String order) throws IOException {
-        Map<String, String> params = new HashMap<>();
-        addToMapIfNotNull(params, "Where", where);
-        addToMapIfNotNull(params, "order", order);
-
-        Response responseObj = get("Payments", modifiedAfter, params);
-        if (responseObj.getPayments() == null) {
-            ArrayOfPayment array = new ArrayOfPayment();
-            return array.getPayment();
-        } else {
-            return responseObj.getPayments().getPayment();
-        }
-    }
-
-    public List<Payment> createPayments(List<Payment> objects) throws IOException {
-        ArrayOfPayment array = new ArrayOfPayment();
-        array.getPayment().addAll(objects);
-        return put("Payments", objFactory.createPayments(array)).getPayments().getPayment();
-    }
-
-    public List<Payment> deletePayment(Payment object) throws IOException {
-        Payment payment = new Payment();
-        payment.setStatus(PaymentStatus.DELETED);
-
-        return post("Payments/" + object.getPaymentID(), objFactory.createPayment(payment)).getPayments().getPayment();
-    }
-
-    public List<Payment> deletePayment(List<Payment> objects) throws IOException {
-        ArrayOfPayment array = new ArrayOfPayment();
-        array.getPayment().addAll(objects);
-        return post("Payments", objFactory.createPayments(array)).getPayments().getPayment();
-    }
-
-    public Payment getPayment(String id) throws IOException {
-        return singleResult(get("Payments/" + id).getPayments().getPayment());
-    }
-
-    //PREPAYMENTS
-    public List<Prepayment> getPrepayments() throws IOException {
-        Response responseObj = get("Prepayments");
-        if (responseObj.getPrepayments() == null) {
-            ArrayOfPrepayment array = new ArrayOfPrepayment();
-            return array.getPrepayment();
-        } else {
-            return responseObj.getPrepayments().getPrepayment();
-        }
-    }
-
-    public List<Prepayment> getPrepayments(Date modifiedAfter, String where, String order) throws IOException {
-        return getPrepayments(modifiedAfter, where, order, null);
-    }
-
-    public List<Prepayment> getPrepayments(Date modifiedAfter, String where, String order, String page)
-        throws IOException {
-        Map<String, String> params = new HashMap<>();
-        addToMapIfNotNull(params, "Where", where);
-        addToMapIfNotNull(params, "order", order);
-        addToMapIfNotNull(params, "page", page);
-
-        Response responseObj = get("Prepayments", modifiedAfter, params);
-        if (responseObj.getPrepayments() == null) {
-            ArrayOfPrepayment array = new ArrayOfPrepayment();
-            return array.getPrepayment();
-        } else {
-            return responseObj.getPrepayments().getPrepayment();
-        }
-    }
-
-    public List<Allocation> createPrepaymentAllocations(List<Allocation> objects, String id) throws IOException {
-        ArrayOfAllocation array = new ArrayOfAllocation();
-        array.getAllocation().addAll(objects);
-        return put("Prepayments/" + id + "/Allocations", objFactory.createAllocations(array))
-            .getAllocations()
-            .getAllocation();
-    }
-
-    public Prepayment getPrepayment(String id) throws IOException {
-        return singleResult(get("Prepayments/" + id).getPrepayments().getPrepayment());
-    }
-
-    //PURCHASE ORDERS
-    public List<PurchaseOrder> getPurchaseOrders() throws IOException {
-        Response responseObj = get("PurchaseOrders");
-        if (responseObj.getPurchaseOrders() == null) {
-            ArrayOfPurchaseOrder array = new ArrayOfPurchaseOrder();
-            return array.getPurchaseOrder();
-        } else {
-            return responseObj.getPurchaseOrders().getPurchaseOrder();
-        }
-    }
-
-    public List<PurchaseOrder> getPurchaseOrders(Date modifiedAfter, String where, String order) throws IOException {
-        return getPurchaseOrders(modifiedAfter, where, order, null);
-    }
-
-    public List<PurchaseOrder> getPurchaseOrders(Date modifiedAfter, String where, String order, String page)
-        throws IOException {
-        Map<String, String> params = new HashMap<>();
-        addToMapIfNotNull(params, "Where", where);
-        addToMapIfNotNull(params, "order", order);
-        addToMapIfNotNull(params, "page", page);
-
-        Response responseObj = get("PurchaseOrders", modifiedAfter, params);
-        if (responseObj.getPurchaseOrders() == null) {
-            ArrayOfPurchaseOrder array = new ArrayOfPurchaseOrder();
-            return array.getPurchaseOrder();
-        } else {
-            return responseObj.getPurchaseOrders().getPurchaseOrder();
-        }
-    }
-
-    public List<PurchaseOrder> createPurchaseOrders(List<PurchaseOrder> objects) throws IOException {
-        ArrayOfPurchaseOrder array = new ArrayOfPurchaseOrder();
-        array.getPurchaseOrder().addAll(objects);
-        return put("PurchaseOrders", objFactory.createPurchaseOrders(array)).getPurchaseOrders().getPurchaseOrder();
-    }
-
-    public List<PurchaseOrder> updatePurchaseOrder(List<PurchaseOrder> objects) throws IOException {
-        ArrayOfPurchaseOrder array = new ArrayOfPurchaseOrder();
-        array.getPurchaseOrder().addAll(objects);
-        return post("PurchaseOrders", objFactory.createPurchaseOrders(array)).getPurchaseOrders().getPurchaseOrder();
-    }
-
-    public PurchaseOrder getPurchaseOrder(String id) throws IOException {
-        return singleResult(get("PurchaseOrders/" + id).getPurchaseOrders().getPurchaseOrder());
-    }
-
-    public String getPurchaseOrderPdf(String id, String dirPath) throws IOException {
-        return getFile("PurchaseOrders/" + id, null, null, "application/pdf", dirPath);
-    }
-
-    //RECEIPTS
-    public List<Receipt> getReceipts() throws IOException {
-        Response responseObj = get("Receipts");
-        if (responseObj.getReceipts() == null) {
-            ArrayOfReceipt array = new ArrayOfReceipt();
-            return array.getReceipt();
-        } else {
-            return responseObj.getReceipts().getReceipt();
-        }
-    }
-
-    public List<Receipt> getReceipts(Date modifiedAfter, String where, String order) throws IOException {
-        Map<String, String> params = new HashMap<>();
-        addToMapIfNotNull(params, "Where", where);
-        addToMapIfNotNull(params, "order", order);
-
-        Response responseObj = get("Receipts", modifiedAfter, params);
-        if (responseObj.getReceipts() == null) {
-            ArrayOfReceipt array = new ArrayOfReceipt();
-            return array.getReceipt();
-        } else {
-            return responseObj.getReceipts().getReceipt();
-        }
-    }
-
-    public List<Receipt> createReceipts(List<Receipt> objects) throws IOException {
-        ArrayOfReceipt array = new ArrayOfReceipt();
-        array.getReceipt().addAll(objects);
-        return put("Receipt", objFactory.createReceipts(array)).getReceipts().getReceipt();
-    }
-
-    public List<Receipt> updateReceipt(List<Receipt> objects) throws IOException {
-        ArrayOfReceipt array = new ArrayOfReceipt();
-        array.getReceipt().addAll(objects);
-        return post("Receipts", objFactory.createReceipts(array)).getReceipts().getReceipt();
-    }
-
-    public Receipt getReceipt(String id) throws IOException {
-        return singleResult(get("Receipts/" + id).getReceipts().getReceipt());
-    }
-
-    //REPEATING INVOICES
-    public List<RepeatingInvoice> getRepeatingInvoices() throws IOException {
-        Response responseObj = get("RepeatingInvoices");
-        if (responseObj.getRepeatingInvoices() == null) {
-            ArrayOfRepeatingInvoice array = new ArrayOfRepeatingInvoice();
-            return array.getRepeatingInvoice();
-        } else {
-            return responseObj.getRepeatingInvoices().getRepeatingInvoice();
-        }
-        //return get("RepeatingInvoices").getRepeatingInvoices().getRepeatingInvoice();
-    }
-
-    public List<RepeatingInvoice> getRepeatingInvoices(Date modifiedAfter, String where, String order)
-        throws IOException {
-        Map<String, String> params = new HashMap<>();
-        addToMapIfNotNull(params, "Where", where);
-        addToMapIfNotNull(params, "order", order);
-
-        Response responseObj = get("RepeatingInvoices", modifiedAfter, params);
-        if (responseObj.getRepeatingInvoices() == null) {
-            ArrayOfRepeatingInvoice array = new ArrayOfRepeatingInvoice();
-            return array.getRepeatingInvoice();
-        } else {
-            return responseObj.getRepeatingInvoices().getRepeatingInvoice();
-        }
-    }
-
-    public RepeatingInvoice getRepeatingInvoice(String id) throws IOException {
-        return singleResult(get("RepeatingInvoices/" + id).getRepeatingInvoices().getRepeatingInvoice());
-    }
-
-    //REPORTS
-    public Report getReport(String id, String where, String order) throws IOException {
-        Map<String, String> params = new HashMap<>();
-        addToMapIfNotNull(params, "where", where);
-        addToMapIfNotNull(params, "order", order);
-        return singleResult(get("reports/" + id, null, params).getReports().getReport());
-    }
-
-    public Report getReportAgedPayablesByContact(String contactId,
-                                                 String where,
-                                                 String order,
-                                                 String date,
-                                                 String fromDate,
-                                                 String toDate) throws IOException {
-        Map<String, String> params = new HashMap<>();
-        addToMapIfNotNull(params, "where", where);
-        addToMapIfNotNull(params, "order", order);
-        addToMapIfNotNull(params, "contactID", contactId);
-        addToMapIfNotNull(params, "date", date);
-        addToMapIfNotNull(params, "fromDate", fromDate);
-        addToMapIfNotNull(params, "toDate", toDate);
-        return singleResult(get("reports/AgedPayablesByContact", null, params).getReports().getReport());
-    }
-
-    public Report getReportAgedReceivablesByContact(String contactId,
-                                                    String where,
-                                                    String order,
-                                                    String date,
-                                                    String fromDate,
-                                                    String toDate) throws IOException {
-        Map<String, String> params = new HashMap<>();
-        addToMapIfNotNull(params, "where", where);
-        addToMapIfNotNull(params, "order", order);
-        addToMapIfNotNull(params, "contactID", contactId);
-        addToMapIfNotNull(params, "date", date);
-        addToMapIfNotNull(params, "fromDate", fromDate);
-        addToMapIfNotNull(params, "toDate", toDate);
-        return singleResult(get("reports/AgedReceivablesByContact", null, params).getReports().getReport());
-    }
-
-    public Report getReportBalanceSheet(String where,
-                                        String order,
-                                        String date,
-                                        String trackingOptionId1,
-                                        String trackingOptionId2,
-                                        boolean standardLayout,
-                                        boolean paymentsOnly) throws IOException {
-        Map<String, String> params = new HashMap<>();
-        addToMapIfNotNull(params, "where", where);
-        addToMapIfNotNull(params, "order", order);
-        addToMapIfNotNull(params, "date", date);
-        addToMapIfNotNull(params, "trackingOptionID1", trackingOptionId1);
-        addToMapIfNotNull(params, "trackingOptionID2", trackingOptionId2);
-        addToMapIfNotNull(params, "standardLayout", standardLayout);
-        addToMapIfNotNull(params, "paymentsOnly", paymentsOnly);
-        return singleResult(get("reports/BalanceSheet", null, params).getReports().getReport());
-    }
-
-    public Report getReportBankStatement(String accountId, String where, String order, String fromDate, String toDate)
-        throws IOException {
-        Map<String, String> params = new HashMap<>();
-        addToMapIfNotNull(params, "bankAccountID", accountId);
-        addToMapIfNotNull(params, "where", where);
-        addToMapIfNotNull(params, "order", order);
-        addToMapIfNotNull(params, "fromDate", fromDate);
-        addToMapIfNotNull(params, "toDate", toDate);
-        return singleResult(get("reports/BankStatement", null, params).getReports().getReport());
-    }
-
-    public Report getReportBudgetSummary(String where, String order, String date, int periods, int timeframe)
-        throws IOException {
-        Map<String, String> params = new HashMap<>();
-        addToMapIfNotNull(params, "where", where);
-        addToMapIfNotNull(params, "order", order);
-        addToMapIfNotNull(params, "date", date);
-        addToMapIfNotNull(params, "timeframe", timeframe);
-        addToMapIfNotNull(params, "periods", periods);
-        return singleResult(get("reports/BudgetSummary", null, params).getReports().getReport());
-    }
-
-    public Report getExecutiveSummary(String where, String order, String date) throws IOException {
-        Map<String, String> params = new HashMap<>();
-        addToMapIfNotNull(params, "where", where);
-        addToMapIfNotNull(params, "order", order);
-        addToMapIfNotNull(params, "date", date);
-        return singleResult(get("reports/ExecutiveSummary", null, params).getReports().getReport());
-    }
-
-    public Report getReportProfitLoss(String where,
-=======
-      Source source = new StreamSource(new ByteArrayInputStream(responseBody.getBytes("UTF-8")));
-      return u.unmarshal(source, clazz).getValue();
-    } catch (JAXBException e) {
-      throw new IllegalStateException("Error unmarshalling response: " + responseBody, e);
-    }
-  }
-
-  protected void addToMapIfNotNull(Map<String, String> map, String key, Object value) {
-    if (value != null) {
-      map.put(key, value.toString());
-    }
-  }
-
-  protected <T> T singleResult(List<T> list) {
-    if (list.isEmpty()) {
-      return null;
-    }
-    if (list.size() > 1) {
-      throw new IllegalStateException("Got multiple results for query");
-    }
-    return list.get(0);
-  }
-
-  //ACCOUNTS
-  public List<Account> getAccounts() throws IOException {
-    Response responseObj = get("Accounts");
-    if (responseObj.getAccounts() == null) {
-      ArrayOfAccount array = new ArrayOfAccount();
-      return array.getAccount();
-    } else {
-      return responseObj.getAccounts().getAccount();
-    }
-  }
-
-  public List<Account> getAccounts(Date modifiedAfter, String where, String order) throws IOException {
-    Map<String, String> params = new HashMap<>();
-    addToMapIfNotNull(params, "Where", where);
-    addToMapIfNotNull(params, "order", order);
-
-    Response responseObj = get("Accounts", modifiedAfter, params);
-    if (responseObj.getAccounts() == null) {
-      ArrayOfAccount array = new ArrayOfAccount();
-      return array.getAccount();
-    } else {
-      return responseObj.getAccounts().getAccount();
-    }
-  }
-
-  public List<Account> createAccounts(List<Account> objects) throws IOException {
-    ArrayOfAccount array = new ArrayOfAccount();
-    array.getAccount().addAll(objects);
-    return put("Accounts", objFactory.createAccounts(array)).getAccounts().getAccount();
-  }
-
-  public List<Account> updateAccount(List<Account> objects) throws IOException {
-    ArrayOfAccount array = new ArrayOfAccount();
-    array.getAccount().addAll(objects);
-    return post("Accounts", objFactory.createAccounts(array)).getAccounts().getAccount();
-  }
-
-  public Account getAccount(String id) throws IOException {
-    return singleResult(get("Accounts/" + id).getAccounts().getAccount());
-  }
-
-  public String deleteAccount(String id) throws IOException {
-    return delete("Accounts/" + id).getStatus();
-  }
-
-  //BANK TRANSACTION
-  public List<BankTransaction> getBankTransactions() throws IOException {
-    Response responseObj = get("BankTransactions");
-    if (responseObj.getBankTransactions() == null) {
-      ArrayOfBankTransaction array = new ArrayOfBankTransaction();
-      return array.getBankTransaction();
-    } else {
-      return responseObj.getBankTransactions().getBankTransaction();
-    }
-  }
-
-  public List<BankTransaction> getBankTransactions(Date modifiedAfter, String where, String order) throws IOException {
-    return getBankTransactions(modifiedAfter, where, order, null);
-  }
-
-  public List<BankTransaction> getBankTransactions(Date modifiedAfter, String where, String order, String page)
-    throws IOException {
-    Map<String, String> params = new HashMap<>();
-    addToMapIfNotNull(params, "Where", where);
-    addToMapIfNotNull(params, "order", order);
-    addToMapIfNotNull(params, "page", page);
-
-    Response responseObj = get("BankTransactions", modifiedAfter, params);
-    if (responseObj.getBankTransactions() == null) {
-      ArrayOfBankTransaction array = new ArrayOfBankTransaction();
-      return array.getBankTransaction();
-    } else {
-      return responseObj.getBankTransactions().getBankTransaction();
-    }
-  }
-  
-
-  public List<BankTransaction> getBankTransactions(Date modifiedAfter, String where, String order, String page, String unitdp)
-    throws IOException {
-    Map<String, String> params = new HashMap<>();
-    addToMapIfNotNull(params, "Where", where);
-    addToMapIfNotNull(params, "order", order);
-    addToMapIfNotNull(params, "page", page);
-    addToMapIfNotNull(params, "unitdp", unitdp);
-
-    Response responseObj = get("BankTransactions", modifiedAfter, params);
-    if (responseObj.getBankTransactions() == null) {
-      ArrayOfBankTransaction array = new ArrayOfBankTransaction();
-      return array.getBankTransaction();
-    } else {
-      return responseObj.getBankTransactions().getBankTransaction();
-    }
-  }  
-
-  public List<BankTransaction> createBankTransactions(List<BankTransaction> bankTransactions) throws IOException {
-    ArrayOfBankTransaction array = new ArrayOfBankTransaction();
-    array.getBankTransaction().addAll(bankTransactions);
-    return put("BankTransactions", objFactory.createBankTransactions(array)).getBankTransactions().getBankTransaction();
-  }
-  
-  public List<BankTransaction> createBankTransactions(List<BankTransaction> bankTransactions,String unitdp) throws IOException {
-	Map<String, String> params = new HashMap<>();
-    addToMapIfNotNull(params, "unitdp", unitdp);
-
-	ArrayOfBankTransaction array = new ArrayOfBankTransaction();
-    array.getBankTransaction().addAll(bankTransactions);
-    return put("BankTransactions", objFactory.createBankTransactions(array),params).getBankTransactions().getBankTransaction();
-  }
-
-  public List<BankTransaction> updateBankTransactions(List<BankTransaction> bankTransactions) throws IOException {
-    ArrayOfBankTransaction array = new ArrayOfBankTransaction();
-    array.getBankTransaction().addAll(bankTransactions);
-    return post("BankTransactions", objFactory.createBankTransactions(array))
-      .getBankTransactions()
-      .getBankTransaction();
-  }
-  
-  public List<BankTransaction> updateBankTransactions(List<BankTransaction> bankTransactions, String unitdp) throws IOException {
-	Map<String, String> params = new HashMap<>();
-	addToMapIfNotNull(params, "unitdp", unitdp);
-
-    ArrayOfBankTransaction array = new ArrayOfBankTransaction();
-    array.getBankTransaction().addAll(bankTransactions);
-    return post("BankTransactions", objFactory.createBankTransactions(array),params)
-      .getBankTransactions()
-      .getBankTransaction();
-  }
-
-  public BankTransaction getBankTransaction(String id) throws IOException {
-    return singleResult(get("BankTransactions/" + id).getBankTransactions().getBankTransaction());
-  }
-  
-  public BankTransaction getBankTransaction(String id,String unitdp) throws IOException {
-	Map<String, String> params = new HashMap<>();
-    addToMapIfNotNull(params, "unitdp", unitdp);
-    return singleResult(get("BankTransactions/" + id,null,params).getBankTransactions().getBankTransaction());
-  }
-    
-  //BANK TRANSFERS
-  public List<BankTransfer> getBankTransfers() throws IOException {
-    Response responseObj = get("BankTransfers");
-    if (responseObj.getBankTransfers() == null) {
-      ArrayOfBankTransfer array = new ArrayOfBankTransfer();
-      return array.getBankTransfer();
-    } else {
-      return responseObj.getBankTransfers().getBankTransfer();
-    }
-  }
-
-  public List<BankTransfer> getBankTransfers(Date modifiedAfter, String where, String order) throws IOException {
-    Map<String, String> params = new HashMap<>();
-    addToMapIfNotNull(params, "Where", where);
-    addToMapIfNotNull(params, "order", order);
-    Response responseObj = get("BankTransfers", modifiedAfter, params);
-    if (responseObj.getBankTransfers() == null) {
-      ArrayOfBankTransfer array = new ArrayOfBankTransfer();
-      return array.getBankTransfer();
-    } else {
-      return responseObj.getBankTransfers().getBankTransfer();
-    }
-  }
-
-  public List<BankTransfer> createBankTransfers(List<BankTransfer> bankTransfers) throws IOException {
-    ArrayOfBankTransfer array = new ArrayOfBankTransfer();
-    array.getBankTransfer().addAll(bankTransfers);
-    return put("BankTransfers", objFactory.createBankTransfers(array)).getBankTransfers().getBankTransfer();
-  }
-
-  public BankTransfer getBankTransfer(String id) throws IOException {
-    return singleResult(get("BankTransfers/" + id).getBankTransfers().getBankTransfer());
-  }
-
-  //BRANDING THEMES
-  public List<BrandingTheme> getBrandingThemes() throws IOException {
-    Response responseObj = get("BrandingThemes");
-    if (responseObj.getBrandingThemes() == null) {
-      ArrayOfBrandingTheme array = new ArrayOfBrandingTheme();
-      return array.getBrandingTheme();
-    } else {
-      return responseObj.getBrandingThemes().getBrandingTheme();
-    }
-  }
-
-  public List<BrandingTheme> getBrandingThemes(Date modifiedAfter, String where, String order) throws IOException {
-    Map<String, String> params = new HashMap<>();
-    addToMapIfNotNull(params, "Where", where);
-    addToMapIfNotNull(params, "order", order);
-    Response responseObj = get("BrandingThemes", modifiedAfter, params);
-    if (responseObj.getBrandingThemes() == null) {
-      ArrayOfBrandingTheme array = new ArrayOfBrandingTheme();
-      return array.getBrandingTheme();
-    } else {
-      return responseObj.getBrandingThemes().getBrandingTheme();
-    }
-  }
-
-  public BrandingTheme getBrandingTheme(String id) throws IOException {
-    return singleResult(get("BrandingThemes/" + id).getBrandingThemes().getBrandingTheme());
-  }
-
-  //CONTACT
-  public List<Contact> getContacts() throws IOException {
-    Response responseObj = get("Contacts");
-    if (responseObj.getContacts() == null) {
-      ArrayOfContact array = new ArrayOfContact();
-      return array.getContact();
-    } else {
-      return responseObj.getContacts().getContact();
-    }
-  }
-
-  public List<Contact> getContacts(Date modifiedAfter, String where, String order) throws IOException {
-    return getContacts(modifiedAfter, where, order, null, null);
-  }
-
-  public List<Contact> getContacts(Date modifiedAfter, String where, String order, String page) throws IOException {
-    return getContacts(modifiedAfter, where, order, page, null);
-  }
-
-  public List<Contact> getContacts(Date modifiedAfter, String where, String order, String page,
-      Boolean includeArchived) throws IOException {
-    Map<String, String> params = new HashMap<>();
-    this.addToMapIfNotNull(params, "Where", where);
-    this.addToMapIfNotNull(params, "order", order);
-    this.addToMapIfNotNull(params, "page", page);
-    this.addToMapIfNotNull(params, "includeArchived", includeArchived);
-    Response responseObj = this.get("Contacts", modifiedAfter, params);
-    if (responseObj.getContacts() == null) {
-      ArrayOfContact array = new ArrayOfContact();
-      return array.getContact();
-    } else {
-      return responseObj.getContacts().getContact();
-    }
-  }
-
-  public List<Contact> createContact(List<Contact> contacts) throws IOException {
-    ArrayOfContact array = new ArrayOfContact();
-    array.getContact().addAll(contacts);
-    return put("Contacts", objFactory.createContacts(array)).getContacts().getContact();
-  }
-
-  public List<Contact> updateContact(List<Contact> contacts) throws IOException {
-    ArrayOfContact array = new ArrayOfContact();
-    array.getContact().addAll(contacts);
-    return post("Contacts", objFactory.createContacts(array)).getContacts().getContact();
-  }
-
-  public Contact getContact(String id) throws IOException {
-    return singleResult(get("Contacts/" + id).getContacts().getContact());
-  }
-
-  //ContactGroups
-  public List<ContactGroup> getContactGroups() throws IOException {
-    Response responseObj = get("ContactGroups");
-    if (responseObj.getContactGroups() == null) {
-      ArrayOfContactGroup array = new ArrayOfContactGroup();
-      return array.getContactGroup();
-    } else {
-      return responseObj.getContactGroups().getContactGroup();
-    }
-  }
-
-  public List<ContactGroup> getContactGroups(Date modifiedAfter, String where, String order) throws IOException {
-    Map<String, String> params = new HashMap<>();
-    addToMapIfNotNull(params, "Where", where);
-    addToMapIfNotNull(params, "order", order);
-
-    Response responseObj = get("ContactGroups", modifiedAfter, params);
-    if (responseObj.getContactGroups() == null) {
-      ArrayOfContactGroup array = new ArrayOfContactGroup();
-      return array.getContactGroup();
-    } else {
-      return responseObj.getContactGroups().getContactGroup();
-    }
-  }
-
-  public List<ContactGroup> createContactGroups(List<ContactGroup> ContactGroups) throws IOException {
-    ArrayOfContactGroup array = new ArrayOfContactGroup();
-    array.getContactGroup().addAll(ContactGroups);
-    return put("ContactGroups", objFactory.createContactGroups(array)).getContactGroups().getContactGroup();
-  }
-
-  public List<ContactGroup> updateContactGroup(List<ContactGroup> objects) throws IOException {
-    ArrayOfContactGroup array = new ArrayOfContactGroup();
-    array.getContactGroup().addAll(objects);
-    return post("ContactGroups", objFactory.createContactGroups(array)).getContactGroups().getContactGroup();
-  }
-
-  public ContactGroup getContactGroup(String id) throws IOException {
-    return singleResult(get("ContactGroups/" + id).getContactGroups().getContactGroup());
-  }
-
-  public List<ContactGroup> deleteContactGroup(ContactGroup object) throws IOException {
-    object.setStatus(ContactGroupStatus.DELETED);
-
-    ArrayOfContactGroup array = new ArrayOfContactGroup();
-    array.getContactGroup().add(object);
-    return post("ContactGroups", objFactory.createContactGroups(array)).getContactGroups().getContactGroup();
-  }
-
-  // ContactGroup Contacts
-  public List<Contact> createContactGroupContacts(List<Contact> objects, String id) throws IOException {
-    ArrayOfContact array = new ArrayOfContact();
-    array.getContact().addAll(objects);
-    return put("ContactGroups/" + id + "/Contacts", objFactory.createContacts(array)).getContacts().getContact();
-  }
-
-  public String deleteSingleContactFromContactGroup(String ContactGroupId, String ContactId) throws IOException {
-    return delete("ContactGroups/" + ContactGroupId + "/Contacts/" + ContactId).getStatus();
-  }
-
-  public String deleteAllContactsFromContactGroup(String ContactGroupId) throws IOException {
-    return delete("ContactGroups/" + ContactGroupId + "/Contacts").getStatus();
-  }
-
-  //CreditNotes
-  public List<CreditNote> getCreditNotes() throws IOException {
-    Response responseObj = get("CreditNotes");
-    if (responseObj.getCreditNotes() == null) {
-      ArrayOfCreditNote array = new ArrayOfCreditNote();
-      return array.getCreditNote();
-    } else {
-      return responseObj.getCreditNotes().getCreditNote();
-    }
-  }
-
-  public List<CreditNote> getCreditNotes(Date modifiedAfter, String where, String order) throws IOException {
-    return getCreditNotes(modifiedAfter, where, order, null);
-  }
-
-  public List<CreditNote> getCreditNotes(Date modifiedAfter, String where, String order, String page)
-    throws IOException {
-    Map<String, String> params = new HashMap<>();
-    addToMapIfNotNull(params, "where", where);
-    addToMapIfNotNull(params, "order", order);
-    addToMapIfNotNull(params, "page", page);
-
-    Response responseObj = get("CreditNotes", modifiedAfter, params);
-    if (responseObj.getCreditNotes() == null) {
-      ArrayOfCreditNote array = new ArrayOfCreditNote();
-      return array.getCreditNote();
-    } else {
-      return responseObj.getCreditNotes().getCreditNote();
-    }
-  }
-
-  public List<CreditNote> createCreditNotes(List<CreditNote> objects) throws IOException {
-    ArrayOfCreditNote array = new ArrayOfCreditNote();
-    array.getCreditNote().addAll(objects);
-    return put("CreditNote", objFactory.createCreditNotes(array)).getCreditNotes().getCreditNote();
-  }
-
-  public List<CreditNote> updateCreditNote(List<CreditNote> objects) throws IOException {
-    ArrayOfCreditNote array = new ArrayOfCreditNote();
-    array.getCreditNote().addAll(objects);
-    return post("CreditNotes", objFactory.createCreditNotes(array)).getCreditNotes().getCreditNote();
-  }
-
-  public CreditNote getCreditNote(String id) throws IOException {
-    return singleResult(get("CreditNotes/" + id).getCreditNotes().getCreditNote());
-  }
-
-  public String getCreditNotePdf(String id, String dirPath) throws IOException {
-    return getFile("CreditNotes/" + id, null, null, "application/pdf", dirPath);
-  }
-
-  //CURRENCY
-  public List<Currency> getCurrencies() throws IOException {
-    Response responseObj = get("Currencies");
-    if (responseObj.getCurrencies() == null) {
-      ArrayOfCurrency array = new ArrayOfCurrency();
-      return array.getCurrency();
-    } else {
-      return responseObj.getCurrencies().getCurrency();
-    }
-  }
-
-  public List<Currency> getCurrencies(Date modifiedAfter, String where, String order) throws IOException {
-    Map<String, String> params = new HashMap<>();
-    addToMapIfNotNull(params, "Where", where);
-    addToMapIfNotNull(params, "order", order);
-
-    Response responseObj = get("Currencies", modifiedAfter, params);
-    if (responseObj.getCurrencies() == null) {
-      ArrayOfCurrency array = new ArrayOfCurrency();
-      return array.getCurrency();
-    } else {
-      return responseObj.getCurrencies().getCurrency();
-    }
-  }
-
-  public Currency getCurrency(String id) throws IOException {
-    return singleResult(get("Currencies/" + id).getCurrencies().getCurrency());
-  }
-
-  //EMPLOYEES
-  public List<Employee> getEmployees() throws IOException {
-    Response responseObj = get("Employees");
-    if (responseObj.getEmployees() == null) {
-      ArrayOfEmployee array = new ArrayOfEmployee();
-      return array.getEmployee();
-    } else {
-      return responseObj.getEmployees().getEmployee();
-    }
-  }
-
-  public List<Employee> getEmployees(Date modifiedAfter, String where, String order) throws IOException {
-    Map<String, String> params = new HashMap<>();
-    addToMapIfNotNull(params, "Where", where);
-    addToMapIfNotNull(params, "order", order);
-
-    Response responseObj = get("Employees", modifiedAfter, params);
-    if (responseObj.getEmployees() == null) {
-      ArrayOfEmployee array = new ArrayOfEmployee();
-      return array.getEmployee();
-    } else {
-      return responseObj.getEmployees().getEmployee();
-    }
-  }
-
-  public List<Employee> createEmployees(List<Employee> objects) throws IOException {
-    ArrayOfEmployee array = new ArrayOfEmployee();
-    array.getEmployee().addAll(objects);
-    return put("Employee", objFactory.createEmployees(array)).getEmployees().getEmployee();
-  }
-
-  public List<Employee> updateEmployee(List<Employee> objects) throws IOException {
-    ArrayOfEmployee array = new ArrayOfEmployee();
-    array.getEmployee().addAll(objects);
-    return post("Employees", objFactory.createEmployees(array)).getEmployees().getEmployee();
-  }
-
-  public Employee getEmployee(String id) throws IOException {
-    return singleResult(get("Employees/" + id).getEmployees().getEmployee());
-  }
-
-  //EXPENSE CLAIMS
-  public List<ExpenseClaim> getExpenseClaims() throws IOException {
-    Response responseObj = get("ExpenseClaims");
-    if (responseObj.getExpenseClaims() == null) {
-      ArrayOfExpenseClaim array = new ArrayOfExpenseClaim();
-      return array.getExpenseClaim();
-    } else {
-      return responseObj.getExpenseClaims().getExpenseClaim();
-    }
-  }
-
-  public List<ExpenseClaim> getExpenseClaims(Date modifiedAfter, String where, String order) throws IOException {
-    Map<String, String> params = new HashMap<>();
-    addToMapIfNotNull(params, "Where", where);
-    addToMapIfNotNull(params, "order", order);
-
-    Response responseObj = get("ExpenseClaims", modifiedAfter, params);
-    if (responseObj.getExpenseClaims() == null) {
-      ArrayOfExpenseClaim array = new ArrayOfExpenseClaim();
-      return array.getExpenseClaim();
-    } else {
-      return responseObj.getExpenseClaims().getExpenseClaim();
-    }
-  }
-
-  public List<ExpenseClaim> createExpenseClaims(List<ExpenseClaim> objects) throws IOException {
-    ArrayOfExpenseClaim array = new ArrayOfExpenseClaim();
-    array.getExpenseClaim().addAll(objects);
-    return put("ExpenseClaim", objFactory.createExpenseClaims(array)).getExpenseClaims().getExpenseClaim();
-  }
-
-  public List<ExpenseClaim> updateExpenseClaim(List<ExpenseClaim> objects) throws IOException {
-    ArrayOfExpenseClaim array = new ArrayOfExpenseClaim();
-    array.getExpenseClaim().addAll(objects);
-    return post("ExpenseClaims", objFactory.createExpenseClaims(array)).getExpenseClaims().getExpenseClaim();
-  }
-
-  public ExpenseClaim getExpenseClaim(String id) throws IOException {
-    return singleResult(get("ExpenseClaims/" + id).getExpenseClaims().getExpenseClaim());
-  }
-
-  //INVOICES
-  public List<Invoice> getInvoices() throws IOException {
-    Response responseObj = get("Invoices");
-    if (responseObj.getInvoices() == null) {
-      ArrayOfInvoice array = new ArrayOfInvoice();
-      return array.getInvoice();
-    } else {
-      return responseObj.getInvoices().getInvoice();
-    }
-  }
-
-  public List<Invoice> getInvoices(Date modifiedAfter, String where, String order) throws IOException {
-    return getInvoices(modifiedAfter, where, order, null, null);
-  }
-
-  public List<Invoice> getInvoices(Date modifiedAfter, String where, String order, String page) throws IOException {
-    return getInvoices(modifiedAfter, where, order, page, null);
-  }
-
-  public List<Invoice> getInvoices(Date modifiedAfter, String where, String order, String page, String ids)
-    throws IOException {
-    Map<String, String> params = new HashMap<>();
-    addToMapIfNotNull(params, "Where", where);
-    addToMapIfNotNull(params, "order", order);
-    addToMapIfNotNull(params, "page", page);
-    addToMapIfNotNull(params, "Ids", ids);
-
-    Response responseObj = get("Invoices", modifiedAfter, params);
-    if (responseObj.getInvoices() == null) {
-      ArrayOfInvoice array = new ArrayOfInvoice();
-      return array.getInvoice();
-    } else {
-      return responseObj.getInvoices().getInvoice();
-    }
-  }
-  
   public List<Invoice> getInvoices(Date modifiedAfter, String where, String order, String page, String ids, String unitdp)
     throws IOException {
     Map<String, String> params = new HashMap<>();
@@ -2312,608 +973,637 @@
     addToMapIfNotNull(params, "Ids", ids);
     addToMapIfNotNull(params, "unitdp", unitdp);
 
-    Response responseObj = get("Invoices", modifiedAfter, params);
+  Response responseObj = get("Invoices", modifiedAfter, params);
     if (responseObj.getInvoices() == null) {
       ArrayOfInvoice array = new ArrayOfInvoice();
       return array.getInvoice();
     } else {
       return responseObj.getInvoices().getInvoice();
     }
-  }
-
-  public List<Invoice> createInvoices(List<Invoice> invoices) throws IOException {
+  }public List<Invoice> createInvoices(List<Invoice> invoices) throws IOException {
     ArrayOfInvoice array = new ArrayOfInvoice();
     array.getInvoice().addAll(invoices);
     return put("Invoices", objFactory.createInvoices(array)).getInvoices().getInvoice();
-  }
-  
-  public List<Invoice> createInvoices(List<Invoice> invoices,String unitdp) throws IOException {
-	Map<String, String> params = new HashMap<>(); 
+  }public List<Invoice> createInvoices(List<Invoice> invoices,String unitdp) throws IOException {
+	Map<String, String> params = new HashMap<>();
 	addToMapIfNotNull(params, "unitdp", unitdp);
-	
+
 	ArrayOfInvoice array = new ArrayOfInvoice();
 	array.getInvoice().addAll(invoices);
 	return put("Invoices", objFactory.createInvoices(array),params).getInvoices().getInvoice();
   }
 
-  public List<Invoice> updateInvoice(List<Invoice> objects) throws IOException {
-    ArrayOfInvoice array = new ArrayOfInvoice();
-    array.getInvoice().addAll(objects);
-    return post("Invoices", objFactory.createInvoices(array)).getInvoices().getInvoice();
-  }
-  
+    public List<Invoice> updateInvoice(List<Invoice> objects) throws IOException {
+        ArrayOfInvoice array = new ArrayOfInvoice();
+        array.getInvoice().addAll(objects);
+        return post("Invoices", objFactory.createInvoices(array)).getInvoices().getInvoice();
+    }
+
   public List<Invoice> updateInvoice(List<Invoice> objects,String unitdp) throws IOException {
-	Map<String, String> params = new HashMap<>(); 
+	Map<String, String> params = new HashMap<>();
 	addToMapIfNotNull(params, "unitdp", unitdp);
 
-	ArrayOfInvoice array = new ArrayOfInvoice();
+ArrayOfInvoice array = new ArrayOfInvoice();
     array.getInvoice().addAll(objects);
     return post("Invoices", objFactory.createInvoices(array),params).getInvoices().getInvoice();
-  }
-
-  public Invoice getInvoice(String id) throws IOException {
+  }  public Invoice getInvoice(String id) throws IOException {
     return singleResult(get("Invoices/" + id).getInvoices().getInvoice());
-  }
-  
-  public Invoice getInvoice(String id, String unitdp) throws IOException {
+  }public Invoice getInvoice(String id, String unitdp) throws IOException {
 	Map<String, String> params = new HashMap<>();
 	addToMapIfNotNull(params, "unitdp", unitdp);
     return singleResult(get("Invoices/" + id, null,params).getInvoices().getInvoice());
   }
 
-  public String getInvoicePdf(String id, String dirPath) throws IOException {
-    return getFile("Invoices/" + id, null, null, "application/pdf", dirPath);
-  }
-
-  public OnlineInvoice getOnlineInvoice(String id) throws IOException {
-    return singleResult(get("Invoices/" + id + "/OnlineInvoice").getOnlineInvoices().getOnlineInvoice());
-  }
-
-  // INVOICE REMINDER
-  public List<InvoiceReminder> getInvoiceReminders() throws IOException {
-    Response responseObj = get("InvoiceReminders/Settings");
-    if (responseObj.getInvoiceReminders() == null) {
-      ArrayOfInvoiceReminder array = new ArrayOfInvoiceReminder();
-      return array.getInvoiceReminder();
-    } else {
-      return responseObj.getInvoiceReminders().getInvoiceReminder();
-    }
-  }
-
-  //ITEMS
-  public List<Item> getItems() throws IOException {
-    Response responseObj = get("Items");
+    public String getInvoicePdf(String id, String dirPath) throws IOException {
+        return getFile("Invoices/" + id, null, null, "application/pdf", dirPath);
+    }
+
+    public OnlineInvoice getOnlineInvoice(String id) throws IOException {
+        return singleResult(get("Invoices/" + id + "/OnlineInvoice").getOnlineInvoices().getOnlineInvoice());
+    }
+
+    // INVOICE REMINDER
+    public List<InvoiceReminder> getInvoiceReminders() throws IOException {
+        Response responseObj = get("InvoiceReminders/Settings");
+        if (responseObj.getInvoiceReminders() == null) {
+            ArrayOfInvoiceReminder array = new ArrayOfInvoiceReminder();
+            return array.getInvoiceReminder();
+        } else {
+            return responseObj.getInvoiceReminders().getInvoiceReminder();
+        }
+    }
+
+    //ITEMS
+    public List<Item> getItems() throws IOException {
+        Response responseObj = get("Items");
+        if (responseObj.getItems() == null) {
+            ArrayOfItem array = new ArrayOfItem();
+            return array.getItem();
+        } else {
+            return responseObj.getItems().getItem();
+        }
+    }
+
+    public List<Item> getItems(Date modifiedAfter, String where, String order) throws IOException {
+        Map<String, String> params = new HashMap<>();
+        addToMapIfNotNull(params, "Where", where);
+        addToMapIfNotNull(params, "order", order);
+
+        Response responseObj = get("Items", modifiedAfter, params);
+        if (responseObj.getItems() == null) {
+            ArrayOfItem array = new ArrayOfItem();
+            return array.getItem();
+        } else {
+            return responseObj.getItems().getItem();
+        }
+    }
+
+  public List<Item> getItems(Date modifiedAfter, String where, String order, String unitdp) throws IOException {
+    Map<String, String> params = new HashMap<>();
+    addToMapIfNotNull(params, "Where", where);
+    addToMapIfNotNull(params, "order", order);
+    addToMapIfNotNull(params, "unitdp", unitdp);
+
+  Response responseObj = get("Items", modifiedAfter, params);
     if (responseObj.getItems() == null) {
       ArrayOfItem array = new ArrayOfItem();
       return array.getItem();
     } else {
       return responseObj.getItems().getItem();
     }
-  }
-
-  public List<Item> getItems(Date modifiedAfter, String where, String order) throws IOException {
-    Map<String, String> params = new HashMap<>();
-    addToMapIfNotNull(params, "Where", where);
-    addToMapIfNotNull(params, "order", order);
-
-    Response responseObj = get("Items", modifiedAfter, params);
-    if (responseObj.getItems() == null) {
-      ArrayOfItem array = new ArrayOfItem();
-      return array.getItem();
-    } else {
-      return responseObj.getItems().getItem();
-    }
-  }
-  
-  public List<Item> getItems(Date modifiedAfter, String where, String order, String unitdp) throws IOException {
-    Map<String, String> params = new HashMap<>();
-    addToMapIfNotNull(params, "Where", where);
-    addToMapIfNotNull(params, "order", order);
-    addToMapIfNotNull(params, "unitdp", unitdp);
-
-    Response responseObj = get("Items", modifiedAfter, params);
-    if (responseObj.getItems() == null) {
-      ArrayOfItem array = new ArrayOfItem();
-      return array.getItem();
-    } else {
-      return responseObj.getItems().getItem();
-    }
-  }
-
-  public List<Item> createItems(List<Item> objects) throws IOException {
+  }public List<Item> createItems(List<Item> objects) throws IOException {
     ArrayOfItem array = new ArrayOfItem();
     array.getItem().addAll(objects);
     return put("Items", objFactory.createItems(array)).getItems().getItem();
-  }
-  
-  public List<Item> createItems(List<Item> objects,String unitdp) throws IOException {
+  }public List<Item> createItems(List<Item> objects,String unitdp) throws IOException {
 	Map<String, String> params = new HashMap<>();
 	addToMapIfNotNull(params, "unitdp", unitdp);
 
-	ArrayOfItem array = new ArrayOfItem();
+ArrayOfItem array = new ArrayOfItem();
     array.getItem().addAll(objects);
     return put("Items", objFactory.createItems(array),params).getItems().getItem();
-  }
-
-  public List<Item> updateItem(List<Item> objects) throws IOException {
+  }  public List<Item> updateItem(List<Item> objects) throws IOException {
     ArrayOfItem array = new ArrayOfItem();
     array.getItem().addAll(objects);
     return post("Items", objFactory.createItems(array)).getItems().getItem();
-  }
-  
-  public List<Item> updateItem(List<Item> objects,String unitdp) throws IOException {
+  }public List<Item> updateItem(List<Item> objects,String unitdp) throws IOException {
 	Map<String, String> params = new HashMap<>();
 	addToMapIfNotNull(params, "unitdp", unitdp);
-	  
+
     ArrayOfItem array = new ArrayOfItem();
     array.getItem().addAll(objects);
     return post("Items", objFactory.createItems(array),params).getItems().getItem();
   }
 
-  public Item getItem(String id) throws IOException {
-    return singleResult(get("Items/" + id).getItems().getItem());
-  }
+    public Item getItem(String id) throws IOException {
+        return singleResult(get("Items/" + id).getItems().getItem());
+    }
 
   public Item getItem(String id, String unitdp) throws IOException {
 	Map<String, String> params = new HashMap<>();
     addToMapIfNotNull(params, "unitdp", unitdp);
     return singleResult(get("Items/" + id, null, params).getItems().getItem());
-  }    
-  
-  public String deleteItem(String id) throws IOException {
+  }public String deleteItem(String id) throws IOException {
     return delete("Items/" + id).getStatus();
   }
 
-  // JOURNALS
-  public List<Journal> getJournals() throws IOException {
-    Response responseObj = get("Journals");
-    if (responseObj.getJournals() == null) {
-      ArrayOfJournal array = new ArrayOfJournal();
-      return array.getJournal();
-    } else {
-      return responseObj.getJournals().getJournal();
-    }
-  }
-
-  public List<Journal> getJournals(Date modifiedAfter, String where, String order) throws IOException {
-    Map<String, String> params = new HashMap<>();
-    addToMapIfNotNull(params, "Where", where);
-    addToMapIfNotNull(params, "order", order);
-
-    Response responseObj = get("Journals", modifiedAfter, params);
-    if (responseObj.getJournals() == null) {
-      ArrayOfJournal array = new ArrayOfJournal();
-      return array.getJournal();
-    } else {
-      return responseObj.getJournals().getJournal();
-    }
-  }
-
-  public List<Journal> getJournals(Date modifiedAfter, String offset, boolean paymentsOnly) throws IOException {
-    Map<String, String> params = new HashMap<>();
-    addToMapIfNotNull(params, "offset", offset);
-    addToMapIfNotNull(params, "paymentsOnly", paymentsOnly);
-
-    Response responseObj = get("Journals", modifiedAfter, params);
-    if (responseObj.getJournals() == null) {
-      ArrayOfJournal array = new ArrayOfJournal();
-      return array.getJournal();
-    } else {
-      return responseObj.getJournals().getJournal();
-    }
-  }
-
-  public Journal getJournal(String id) throws IOException {
-    return singleResult(get("Journals/" + id).getJournals().getJournal());
-  }
-
-  //LINKED TRANSACTIONS
-  public List<LinkedTransaction> getLinkedTransactions() throws IOException {
-    Response responseObj = get("LinkedTransactions");
-    if (responseObj.getLinkedTransactions() == null) {
-      ArrayOfLinkedTransaction array = new ArrayOfLinkedTransaction();
-      return array.getLinkedTransaction();
-    } else {
-      return responseObj.getLinkedTransactions().getLinkedTransaction();
-    }
-  }
-
-  public List<LinkedTransaction> getLinkedTransactions(Date modifiedAfter, String where, String order)
-    throws IOException {
-    return getLinkedTransactions(modifiedAfter, where, order, null);
-  }
-
-  public List<LinkedTransaction> getLinkedTransactions(Date modifiedAfter, String where, String order, String page)
-    throws IOException {
-    Map<String, String> params = new HashMap<>();
-    addToMapIfNotNull(params, "Where", where);
-    addToMapIfNotNull(params, "order", order);
-    addToMapIfNotNull(params, "page", page);
-
-    Response responseObj = get("LinkedTransactions", modifiedAfter, params);
-    if (responseObj.getLinkedTransactions() == null) {
-      ArrayOfLinkedTransaction array = new ArrayOfLinkedTransaction();
-      return array.getLinkedTransaction();
-    } else {
-      return responseObj.getLinkedTransactions().getLinkedTransaction();
-    }
-  }
-
-  public List<LinkedTransaction> createLinkedTransactions(List<LinkedTransaction> objects) throws IOException {
-    ArrayOfLinkedTransaction array = new ArrayOfLinkedTransaction();
-    array.getLinkedTransaction().addAll(objects);
-    return put("LinkedTransactions", objFactory.createLinkedTransactions(array))
-      .getLinkedTransactions()
-      .getLinkedTransaction();
-  }
-
-  public List<LinkedTransaction> updateLinkedTransaction(List<LinkedTransaction> objects) throws IOException {
-    ArrayOfLinkedTransaction array = new ArrayOfLinkedTransaction();
-    array.getLinkedTransaction().addAll(objects);
-    return post("LinkedTransactions", objFactory.createLinkedTransactions(array))
-      .getLinkedTransactions()
-      .getLinkedTransaction();
-  }
-
-  public LinkedTransaction getLinkedTransaction(String id) throws IOException {
-    return singleResult(get("LinkedTransactions/" + id).getLinkedTransactions().getLinkedTransaction());
-  }
-
-  public String deleteLinkedTransaction(String id) throws IOException {
-    return delete("LinkedTransactions/" + id).getStatus();
-  }
-
-  //ManualJournals
-  public List<ManualJournal> getManualJournals() throws IOException {
-    Response responseObj = get("ManualJournal");
-    if (responseObj.getManualJournals() == null) {
-      ArrayOfManualJournal array = new ArrayOfManualJournal();
-      return array.getManualJournal();
-    } else {
-      return responseObj.getManualJournals().getManualJournal();
-    }
-  }
-
-  public List<ManualJournal> getManualJournals(Date modifiedAfter, String where, String order) throws IOException {
-    return getManualJournals(modifiedAfter, where, order, null);
-  }
-
-  public List<ManualJournal> getManualJournals(Date modifiedAfter, String where, String order, String page)
-    throws IOException {
-    Map<String, String> params = new HashMap<>();
-    addToMapIfNotNull(params, "Where", where);
-    addToMapIfNotNull(params, "order", order);
-    addToMapIfNotNull(params, "page", page);
-
-    Response responseObj = get("ManualJournals", modifiedAfter, params);
-    if (responseObj.getManualJournals() == null) {
-      ArrayOfManualJournal array = new ArrayOfManualJournal();
-      return array.getManualJournal();
-    } else {
-      return responseObj.getManualJournals().getManualJournal();
-    }
-  }
-
-  public List<ManualJournal> createManualJournals(List<ManualJournal> objects) throws IOException {
-    ArrayOfManualJournal array = new ArrayOfManualJournal();
-    array.getManualJournal().addAll(objects);
-    return put("ManualJournal", objFactory.createManualjournals(array)).getManualJournals().getManualJournal();
-  }
-
-  public List<ManualJournal> updateManualJournal(List<ManualJournal> objects) throws IOException {
-    ArrayOfManualJournal array = new ArrayOfManualJournal();
-    array.getManualJournal().addAll(objects);
-    return post("ManualJournals", objFactory.createManualjournals(array)).getManualJournals().getManualJournal();
-  }
-
-  public ManualJournal getManualJournal(String id) throws IOException {
-    return singleResult(get("ManualJournals/" + id).getManualJournals().getManualJournal());
-  }
-
-  //ORGANIZATION
-  public List<Organisation> getOrganisations() throws IOException {
-    return get("Organisations").getOrganisations().getOrganisation();
-  }
-
-  //OVERPAYMENTS
-  public List<Overpayment> getOverpayments() throws IOException {
-    Response responseObj = get("Overpayments");
-    if (responseObj.getOverpayments() == null) {
-      ArrayOfOverpayment array = new ArrayOfOverpayment();
-      return array.getOverpayment();
-    } else {
-      return responseObj.getOverpayments().getOverpayment();
-    }
-  }
-
-  public List<Overpayment> getOverpayments(Date modifiedAfter, String where, String order) throws IOException {
-    return getOverpayments(modifiedAfter, where, order, null);
-  }
-
-  public List<Overpayment> getOverpayments(Date modifiedAfter, String where, String order, String page)
-    throws IOException {
-    Map<String, String> params = new HashMap<>();
-    addToMapIfNotNull(params, "Where", where);
-    addToMapIfNotNull(params, "order", order);
-    addToMapIfNotNull(params, "page", page);
-
-    Response responseObj = get("Overpayments", modifiedAfter, params);
-    if (responseObj.getOverpayments() == null) {
-      ArrayOfOverpayment array = new ArrayOfOverpayment();
-      return array.getOverpayment();
-    } else {
-      return responseObj.getOverpayments().getOverpayment();
-    }
-  }
-
-  public List<Allocation> createOverpaymentAllocations(List<Allocation> objects, String id) throws IOException {
-    ArrayOfAllocation array = new ArrayOfAllocation();
-    array.getAllocation().addAll(objects);
-    return put("Overpayments/" + id + "/Allocations", objFactory.createAllocations(array))
-      .getAllocations()
-      .getAllocation();
-  }
-
-  public Overpayment getOverpayment(String id) throws IOException {
-    return singleResult(get("Overpayments/" + id).getOverpayments().getOverpayment());
-  }
-
-  //PAYMENTS
-  public List<Payment> getPayments() throws IOException {
-    Response responseObj = get("Payments");
-    if (responseObj.getPayments() == null) {
-      ArrayOfPayment array = new ArrayOfPayment();
-      return array.getPayment();
-    } else {
-      return responseObj.getPayments().getPayment();
-    }
-  }
-
-  public List<Payment> getPayments(Date modifiedAfter, String where, String order) throws IOException {
-    Map<String, String> params = new HashMap<>();
-    addToMapIfNotNull(params, "Where", where);
-    addToMapIfNotNull(params, "order", order);
-
-    Response responseObj = get("Payments", modifiedAfter, params);
-    if (responseObj.getPayments() == null) {
-      ArrayOfPayment array = new ArrayOfPayment();
-      return array.getPayment();
-    } else {
-      return responseObj.getPayments().getPayment();
-    }
-  }
-
-  public List<Payment> createPayments(List<Payment> objects) throws IOException {
-    ArrayOfPayment array = new ArrayOfPayment();
-    array.getPayment().addAll(objects);
-    return put("Payments", objFactory.createPayments(array)).getPayments().getPayment();
-  }
-
-  public List<Payment> deletePayment(Payment object) throws IOException {
-    Payment payment = new Payment();
-    payment.setStatus(PaymentStatus.DELETED);
-    
-    return post("Payments/"+object.getPaymentID(), objFactory.createPayment(payment)).getPayments().getPayment();
-  }
-
-  public List<Payment> deletePayment(List<Payment> objects) throws IOException {
-    ArrayOfPayment array = new ArrayOfPayment();
-    array.getPayment().addAll(objects);
-    return post("Payments", objFactory.createPayments(array)).getPayments().getPayment();
-  }
-
-  public Payment getPayment(String id) throws IOException {
-    return singleResult(get("Payments/" + id).getPayments().getPayment());
-  }
-
-  //PREPAYMENTS
-  public List<Prepayment> getPrepayments() throws IOException {
-    Response responseObj = get("Prepayments");
-    if (responseObj.getPrepayments() == null) {
-      ArrayOfPrepayment array = new ArrayOfPrepayment();
-      return array.getPrepayment();
-    } else {
-      return responseObj.getPrepayments().getPrepayment();
-    }
-  }
-
-  public List<Prepayment> getPrepayments(Date modifiedAfter, String where, String order) throws IOException {
-    return getPrepayments(modifiedAfter, where, order, null);
-  }
-
-  public List<Prepayment> getPrepayments(Date modifiedAfter, String where, String order, String page)
-    throws IOException {
-    Map<String, String> params = new HashMap<>();
-    addToMapIfNotNull(params, "Where", where);
-    addToMapIfNotNull(params, "order", order);
-    addToMapIfNotNull(params, "page", page);
-
-    Response responseObj = get("Prepayments", modifiedAfter, params);
-    if (responseObj.getPrepayments() == null) {
-      ArrayOfPrepayment array = new ArrayOfPrepayment();
-      return array.getPrepayment();
-    } else {
-      return responseObj.getPrepayments().getPrepayment();
-    }
-  }
-
-  public List<Allocation> createPrepaymentAllocations(List<Allocation> objects, String id) throws IOException {
-    ArrayOfAllocation array = new ArrayOfAllocation();
-    array.getAllocation().addAll(objects);
-    return put("Prepayments/" + id + "/Allocations", objFactory.createAllocations(array))
-      .getAllocations()
-      .getAllocation();
-  }
-
-  public Prepayment getPrepayment(String id) throws IOException {
-    return singleResult(get("Prepayments/" + id).getPrepayments().getPrepayment());
-  }
-
-  //PURCHASE ORDERS
-  public List<PurchaseOrder> getPurchaseOrders() throws IOException {
-    Response responseObj = get("PurchaseOrders");
-    if (responseObj.getPurchaseOrders() == null) {
-      ArrayOfPurchaseOrder array = new ArrayOfPurchaseOrder();
-      return array.getPurchaseOrder();
-    } else {
-      return responseObj.getPurchaseOrders().getPurchaseOrder();
-    }
-  }
-
-  public List<PurchaseOrder> getPurchaseOrders(Date modifiedAfter, String where, String order) throws IOException {
-    return getPurchaseOrders(modifiedAfter, where, order, null);
-  }
-
-  public List<PurchaseOrder> getPurchaseOrders(Date modifiedAfter, String where, String order, String page)
-    throws IOException {
-    Map<String, String> params = new HashMap<>();
-    addToMapIfNotNull(params, "Where", where);
-    addToMapIfNotNull(params, "order", order);
-    addToMapIfNotNull(params, "page", page);
-
-    Response responseObj = get("PurchaseOrders", modifiedAfter, params);
-    if (responseObj.getPurchaseOrders() == null) {
-      ArrayOfPurchaseOrder array = new ArrayOfPurchaseOrder();
-      return array.getPurchaseOrder();
-    } else {
-      return responseObj.getPurchaseOrders().getPurchaseOrder();
-    }
-  }
-
-  public List<PurchaseOrder> createPurchaseOrders(List<PurchaseOrder> objects) throws IOException {
-    ArrayOfPurchaseOrder array = new ArrayOfPurchaseOrder();
-    array.getPurchaseOrder().addAll(objects);
-    return put("PurchaseOrders", objFactory.createPurchaseOrders(array)).getPurchaseOrders().getPurchaseOrder();
-  }
-
-  public List<PurchaseOrder> updatePurchaseOrder(List<PurchaseOrder> objects) throws IOException {
-    ArrayOfPurchaseOrder array = new ArrayOfPurchaseOrder();
-    array.getPurchaseOrder().addAll(objects);
-    return post("PurchaseOrders", objFactory.createPurchaseOrders(array)).getPurchaseOrders().getPurchaseOrder();
-  }
-
-  public PurchaseOrder getPurchaseOrder(String id) throws IOException {
-    return singleResult(get("PurchaseOrders/" + id).getPurchaseOrders().getPurchaseOrder());
-  }
-
-  public String getPurchaseOrderPdf(String id, String dirPath) throws IOException {
-    return getFile("PurchaseOrders/" + id, null, null, "application/pdf", dirPath);
-  }
-
-  //RECEIPTS
-  public List<Receipt> getReceipts() throws IOException {
-    Response responseObj = get("Receipts");
-    if (responseObj.getReceipts() == null) {
-      ArrayOfReceipt array = new ArrayOfReceipt();
-      return array.getReceipt();
-    } else {
-      return responseObj.getReceipts().getReceipt();
-    }
-  }
-
-  public List<Receipt> getReceipts(Date modifiedAfter, String where, String order) throws IOException {
-    Map<String, String> params = new HashMap<>();
-    addToMapIfNotNull(params, "Where", where);
-    addToMapIfNotNull(params, "order", order);
-
-    Response responseObj = get("Receipts", modifiedAfter, params);
-    if (responseObj.getReceipts() == null) {
-      ArrayOfReceipt array = new ArrayOfReceipt();
-      return array.getReceipt();
-    } else {
-      return responseObj.getReceipts().getReceipt();
-    }
-  }
-
-  public List<Receipt> createReceipts(List<Receipt> objects) throws IOException {
-    ArrayOfReceipt array = new ArrayOfReceipt();
-    array.getReceipt().addAll(objects);
-    return put("Receipt", objFactory.createReceipts(array)).getReceipts().getReceipt();
-  }
-
-  public List<Receipt> updateReceipt(List<Receipt> objects) throws IOException {
-    ArrayOfReceipt array = new ArrayOfReceipt();
-    array.getReceipt().addAll(objects);
-    return post("Receipts", objFactory.createReceipts(array)).getReceipts().getReceipt();
-  }
-
-  public Receipt getReceipt(String id) throws IOException {
-    return singleResult(get("Receipts/" + id).getReceipts().getReceipt());
-  }
-
-  //REPEATING INVOICES
-  public List<RepeatingInvoice> getRepeatingInvoices() throws IOException {
-    Response responseObj = get("RepeatingInvoices");
-    if (responseObj.getRepeatingInvoices() == null) {
-      ArrayOfRepeatingInvoice array = new ArrayOfRepeatingInvoice();
-      return array.getRepeatingInvoice();
-    } else {
-      return responseObj.getRepeatingInvoices().getRepeatingInvoice();
-    }
-    //return get("RepeatingInvoices").getRepeatingInvoices().getRepeatingInvoice();
-  }
-
-  public List<RepeatingInvoice> getRepeatingInvoices(Date modifiedAfter, String where, String order)
-    throws IOException {
-    Map<String, String> params = new HashMap<>();
-    addToMapIfNotNull(params, "Where", where);
-    addToMapIfNotNull(params, "order", order);
-
-    Response responseObj = get("RepeatingInvoices", modifiedAfter, params);
-    if (responseObj.getRepeatingInvoices() == null) {
-      ArrayOfRepeatingInvoice array = new ArrayOfRepeatingInvoice();
-      return array.getRepeatingInvoice();
-    } else {
-      return responseObj.getRepeatingInvoices().getRepeatingInvoice();
-    }
-  }
-
-  public RepeatingInvoice getRepeatingInvoice(String id) throws IOException {
-    return singleResult(get("RepeatingInvoices/" + id).getRepeatingInvoices().getRepeatingInvoice());
-  }
-
-  //REPORTS
-  public Report getReport(String id, String where, String order) throws IOException {
-    Map<String, String> params = new HashMap<>();
-    addToMapIfNotNull(params, "where", where);
-    addToMapIfNotNull(params, "order", order);
-    return singleResult(get("reports/" + id, null, params).getReports().getReport());
-  }
-
-  public Report getReportAgedPayablesByContact(String contactId,
-                                               String where,
-                                               String order,
-                                               String date,
-                                               String fromDate,
-                                               String toDate) throws IOException {
-    Map<String, String> params = new HashMap<>();
-    addToMapIfNotNull(params, "where", where);
-    addToMapIfNotNull(params, "order", order);
-    addToMapIfNotNull(params, "contactID", contactId);
-    addToMapIfNotNull(params, "date", date);
-    addToMapIfNotNull(params, "fromDate", fromDate);
-    addToMapIfNotNull(params, "toDate", toDate);
-    return singleResult(get("reports/AgedPayablesByContact", null, params).getReports().getReport());
-  }
-
-  public Report getReportAgedReceivablesByContact(String contactId,
-                                                  String where,
-                                                  String order,
-                                                  String date,
-                                                  String fromDate,
-                                                  String toDate) throws IOException {
-    Map<String, String> params = new HashMap<>();
-    addToMapIfNotNull(params, "where", where);
-    addToMapIfNotNull(params, "order", order);
-    addToMapIfNotNull(params, "contactID", contactId);
-    addToMapIfNotNull(params, "date", date);
-    addToMapIfNotNull(params, "fromDate", fromDate);
-    addToMapIfNotNull(params, "toDate", toDate);
-    return singleResult(get("reports/AgedReceivablesByContact", null, params).getReports().getReport());
-  }
-
-  public Report getReportBalanceSheet(String where,
->>>>>>> d6de59fe
+    // JOURNALS
+    public List<Journal> getJournals() throws IOException {
+        Response responseObj = get("Journals");
+        if (responseObj.getJournals() == null) {
+            ArrayOfJournal array = new ArrayOfJournal();
+            return array.getJournal();
+        } else {
+            return responseObj.getJournals().getJournal();
+        }
+    }
+
+    public List<Journal> getJournals(Date modifiedAfter, String where, String order) throws IOException {
+        Map<String, String> params = new HashMap<>();
+        addToMapIfNotNull(params, "Where", where);
+        addToMapIfNotNull(params, "order", order);
+
+        Response responseObj = get("Journals", modifiedAfter, params);
+        if (responseObj.getJournals() == null) {
+            ArrayOfJournal array = new ArrayOfJournal();
+            return array.getJournal();
+        } else {
+            return responseObj.getJournals().getJournal();
+        }
+    }
+
+    public List<Journal> getJournals(Date modifiedAfter, String offset, boolean paymentsOnly) throws IOException {
+        Map<String, String> params = new HashMap<>();
+        addToMapIfNotNull(params, "offset", offset);
+        addToMapIfNotNull(params, "paymentsOnly", paymentsOnly);
+
+        Response responseObj = get("Journals", modifiedAfter, params);
+        if (responseObj.getJournals() == null) {
+            ArrayOfJournal array = new ArrayOfJournal();
+            return array.getJournal();
+        } else {
+            return responseObj.getJournals().getJournal();
+        }
+    }
+
+    public Journal getJournal(String id) throws IOException {
+        return singleResult(get("Journals/" + id).getJournals().getJournal());
+    }
+
+    //LINKED TRANSACTIONS
+    public List<LinkedTransaction> getLinkedTransactions() throws IOException {
+        Response responseObj = get("LinkedTransactions");
+        if (responseObj.getLinkedTransactions() == null) {
+            ArrayOfLinkedTransaction array = new ArrayOfLinkedTransaction();
+            return array.getLinkedTransaction();
+        } else {
+            return responseObj.getLinkedTransactions().getLinkedTransaction();
+        }
+    }
+
+    public List<LinkedTransaction> getLinkedTransactions(Date modifiedAfter, String where, String order)
+        throws IOException {
+        return getLinkedTransactions(modifiedAfter, where, order, null);
+    }
+
+    public List<LinkedTransaction> getLinkedTransactions(Date modifiedAfter, String where, String order, String page)
+        throws IOException {
+        Map<String, String> params = new HashMap<>();
+        addToMapIfNotNull(params, "Where", where);
+        addToMapIfNotNull(params, "order", order);
+        addToMapIfNotNull(params, "page", page);
+
+        Response responseObj = get("LinkedTransactions", modifiedAfter, params);
+        if (responseObj.getLinkedTransactions() == null) {
+            ArrayOfLinkedTransaction array = new ArrayOfLinkedTransaction();
+            return array.getLinkedTransaction();
+        } else {
+            return responseObj.getLinkedTransactions().getLinkedTransaction();
+        }
+    }
+
+    public List<LinkedTransaction> createLinkedTransactions(List<LinkedTransaction> objects) throws IOException {
+        ArrayOfLinkedTransaction array = new ArrayOfLinkedTransaction();
+        array.getLinkedTransaction().addAll(objects);
+        return put("LinkedTransactions", objFactory.createLinkedTransactions(array))
+            .getLinkedTransactions()
+            .getLinkedTransaction();
+    }
+
+    public List<LinkedTransaction> updateLinkedTransaction(List<LinkedTransaction> objects) throws IOException {
+        ArrayOfLinkedTransaction array = new ArrayOfLinkedTransaction();
+        array.getLinkedTransaction().addAll(objects);
+        return post("LinkedTransactions", objFactory.createLinkedTransactions(array))
+            .getLinkedTransactions()
+            .getLinkedTransaction();
+    }
+
+    public LinkedTransaction getLinkedTransaction(String id) throws IOException {
+        return singleResult(get("LinkedTransactions/" + id).getLinkedTransactions().getLinkedTransaction());
+    }
+
+    public String deleteLinkedTransaction(String id) throws IOException {
+        return delete("LinkedTransactions/" + id).getStatus();
+    }
+
+    //ManualJournals
+    public List<ManualJournal> getManualJournals() throws IOException {
+        Response responseObj = get("ManualJournal");
+        if (responseObj.getManualJournals() == null) {
+            ArrayOfManualJournal array = new ArrayOfManualJournal();
+            return array.getManualJournal();
+        } else {
+            return responseObj.getManualJournals().getManualJournal();
+        }
+    }
+
+    public List<ManualJournal> getManualJournals(Date modifiedAfter, String where, String order) throws IOException {
+        return getManualJournals(modifiedAfter, where, order, null);
+    }
+
+    public List<ManualJournal> getManualJournals(Date modifiedAfter, String where, String order, String page)
+        throws IOException {
+        Map<String, String> params = new HashMap<>();
+        addToMapIfNotNull(params, "Where", where);
+        addToMapIfNotNull(params, "order", order);
+        addToMapIfNotNull(params, "page", page);
+
+        Response responseObj = get("ManualJournals", modifiedAfter, params);
+        if (responseObj.getManualJournals() == null) {
+            ArrayOfManualJournal array = new ArrayOfManualJournal();
+            return array.getManualJournal();
+        } else {
+            return responseObj.getManualJournals().getManualJournal();
+        }
+    }
+
+    public List<ManualJournal> createManualJournals(List<ManualJournal> objects) throws IOException {
+        ArrayOfManualJournal array = new ArrayOfManualJournal();
+        array.getManualJournal().addAll(objects);
+        return put("ManualJournal", objFactory.createManualjournals(array)).getManualJournals().getManualJournal();
+    }
+
+    public List<ManualJournal> updateManualJournal(List<ManualJournal> objects) throws IOException {
+        ArrayOfManualJournal array = new ArrayOfManualJournal();
+        array.getManualJournal().addAll(objects);
+        return post("ManualJournals", objFactory.createManualjournals(array)).getManualJournals().getManualJournal();
+    }
+
+    public ManualJournal getManualJournal(String id) throws IOException {
+        return singleResult(get("ManualJournals/" + id).getManualJournals().getManualJournal());
+    }
+
+    //ORGANIZATION
+    public List<Organisation> getOrganisations() throws IOException {
+        return get("Organisations").getOrganisations().getOrganisation();
+    }
+
+    //OVERPAYMENTS
+    public List<Overpayment> getOverpayments() throws IOException {
+        Response responseObj = get("Overpayments");
+        if (responseObj.getOverpayments() == null) {
+            ArrayOfOverpayment array = new ArrayOfOverpayment();
+            return array.getOverpayment();
+        } else {
+            return responseObj.getOverpayments().getOverpayment();
+        }
+    }
+
+    public List<Overpayment> getOverpayments(Date modifiedAfter, String where, String order) throws IOException {
+        return getOverpayments(modifiedAfter, where, order, null);
+    }
+
+    public List<Overpayment> getOverpayments(Date modifiedAfter, String where, String order, String page)
+        throws IOException {
+        Map<String, String> params = new HashMap<>();
+        addToMapIfNotNull(params, "Where", where);
+        addToMapIfNotNull(params, "order", order);
+        addToMapIfNotNull(params, "page", page);
+
+        Response responseObj = get("Overpayments", modifiedAfter, params);
+        if (responseObj.getOverpayments() == null) {
+            ArrayOfOverpayment array = new ArrayOfOverpayment();
+            return array.getOverpayment();
+        } else {
+            return responseObj.getOverpayments().getOverpayment();
+        }
+    }
+
+    public List<Allocation> createOverpaymentAllocations(List<Allocation> objects, String id) throws IOException {
+        ArrayOfAllocation array = new ArrayOfAllocation();
+        array.getAllocation().addAll(objects);
+        return put("Overpayments/" + id + "/Allocations", objFactory.createAllocations(array))
+            .getAllocations()
+            .getAllocation();
+    }
+
+    public Overpayment getOverpayment(String id) throws IOException {
+        return singleResult(get("Overpayments/" + id).getOverpayments().getOverpayment());
+    }
+
+    //PAYMENTS
+    public List<Payment> getPayments() throws IOException {
+        Response responseObj = get("Payments");
+        if (responseObj.getPayments() == null) {
+            ArrayOfPayment array = new ArrayOfPayment();
+            return array.getPayment();
+        } else {
+            return responseObj.getPayments().getPayment();
+        }
+    }
+
+    public List<Payment> getPayments(Date modifiedAfter, String where, String order) throws IOException {
+        Map<String, String> params = new HashMap<>();
+        addToMapIfNotNull(params, "Where", where);
+        addToMapIfNotNull(params, "order", order);
+
+        Response responseObj = get("Payments", modifiedAfter, params);
+        if (responseObj.getPayments() == null) {
+            ArrayOfPayment array = new ArrayOfPayment();
+            return array.getPayment();
+        } else {
+            return responseObj.getPayments().getPayment();
+        }
+    }
+
+    public List<Payment> createPayments(List<Payment> objects) throws IOException {
+        ArrayOfPayment array = new ArrayOfPayment();
+        array.getPayment().addAll(objects);
+        return put("Payments", objFactory.createPayments(array)).getPayments().getPayment();
+    }
+
+    public List<Payment> deletePayment(Payment object) throws IOException {
+        Payment payment = new Payment();
+        payment.setStatus(PaymentStatus.DELETED);
+
+        return post("Payments/" + object.getPaymentID(), objFactory.createPayment(payment)).getPayments().getPayment();
+    }
+
+    public List<Payment> deletePayment(List<Payment> objects) throws IOException {
+        ArrayOfPayment array = new ArrayOfPayment();
+        array.getPayment().addAll(objects);
+        return post("Payments", objFactory.createPayments(array)).getPayments().getPayment();
+    }
+
+    public Payment getPayment(String id) throws IOException {
+        return singleResult(get("Payments/" + id).getPayments().getPayment());
+    }
+
+    //PREPAYMENTS
+    public List<Prepayment> getPrepayments() throws IOException {
+        Response responseObj = get("Prepayments");
+        if (responseObj.getPrepayments() == null) {
+            ArrayOfPrepayment array = new ArrayOfPrepayment();
+            return array.getPrepayment();
+        } else {
+            return responseObj.getPrepayments().getPrepayment();
+        }
+    }
+
+    public List<Prepayment> getPrepayments(Date modifiedAfter, String where, String order) throws IOException {
+        return getPrepayments(modifiedAfter, where, order, null);
+    }
+
+    public List<Prepayment> getPrepayments(Date modifiedAfter, String where, String order, String page)
+        throws IOException {
+        Map<String, String> params = new HashMap<>();
+        addToMapIfNotNull(params, "Where", where);
+        addToMapIfNotNull(params, "order", order);
+        addToMapIfNotNull(params, "page", page);
+
+        Response responseObj = get("Prepayments", modifiedAfter, params);
+        if (responseObj.getPrepayments() == null) {
+            ArrayOfPrepayment array = new ArrayOfPrepayment();
+            return array.getPrepayment();
+        } else {
+            return responseObj.getPrepayments().getPrepayment();
+        }
+    }
+
+    public List<Allocation> createPrepaymentAllocations(List<Allocation> objects, String id) throws IOException {
+        ArrayOfAllocation array = new ArrayOfAllocation();
+        array.getAllocation().addAll(objects);
+        return put("Prepayments/" + id + "/Allocations", objFactory.createAllocations(array))
+            .getAllocations()
+            .getAllocation();
+    }
+
+    public Prepayment getPrepayment(String id) throws IOException {
+        return singleResult(get("Prepayments/" + id).getPrepayments().getPrepayment());
+    }
+
+    //PURCHASE ORDERS
+    public List<PurchaseOrder> getPurchaseOrders() throws IOException {
+        Response responseObj = get("PurchaseOrders");
+        if (responseObj.getPurchaseOrders() == null) {
+            ArrayOfPurchaseOrder array = new ArrayOfPurchaseOrder();
+            return array.getPurchaseOrder();
+        } else {
+            return responseObj.getPurchaseOrders().getPurchaseOrder();
+        }
+    }
+
+    public List<PurchaseOrder> getPurchaseOrders(Date modifiedAfter, String where, String order) throws IOException {
+        return getPurchaseOrders(modifiedAfter, where, order, null);
+    }
+
+    public List<PurchaseOrder> getPurchaseOrders(Date modifiedAfter, String where, String order, String page)
+        throws IOException {
+        Map<String, String> params = new HashMap<>();
+        addToMapIfNotNull(params, "Where", where);
+        addToMapIfNotNull(params, "order", order);
+        addToMapIfNotNull(params, "page", page);
+
+        Response responseObj = get("PurchaseOrders", modifiedAfter, params);
+        if (responseObj.getPurchaseOrders() == null) {
+            ArrayOfPurchaseOrder array = new ArrayOfPurchaseOrder();
+            return array.getPurchaseOrder();
+        } else {
+            return responseObj.getPurchaseOrders().getPurchaseOrder();
+        }
+    }
+
+    public List<PurchaseOrder> createPurchaseOrders(List<PurchaseOrder> objects) throws IOException {
+        ArrayOfPurchaseOrder array = new ArrayOfPurchaseOrder();
+        array.getPurchaseOrder().addAll(objects);
+        return put("PurchaseOrders", objFactory.createPurchaseOrders(array)).getPurchaseOrders().getPurchaseOrder();
+    }
+
+    public List<PurchaseOrder> updatePurchaseOrder(List<PurchaseOrder> objects) throws IOException {
+        ArrayOfPurchaseOrder array = new ArrayOfPurchaseOrder();
+        array.getPurchaseOrder().addAll(objects);
+        return post("PurchaseOrders", objFactory.createPurchaseOrders(array)).getPurchaseOrders().getPurchaseOrder();
+    }
+
+    public PurchaseOrder getPurchaseOrder(String id) throws IOException {
+        return singleResult(get("PurchaseOrders/" + id).getPurchaseOrders().getPurchaseOrder());
+    }
+
+    public String getPurchaseOrderPdf(String id, String dirPath) throws IOException {
+        return getFile("PurchaseOrders/" + id, null, null, "application/pdf", dirPath);
+    }
+
+    //RECEIPTS
+    public List<Receipt> getReceipts() throws IOException {
+        Response responseObj = get("Receipts");
+        if (responseObj.getReceipts() == null) {
+            ArrayOfReceipt array = new ArrayOfReceipt();
+            return array.getReceipt();
+        } else {
+            return responseObj.getReceipts().getReceipt();
+        }
+    }
+
+    public List<Receipt> getReceipts(Date modifiedAfter, String where, String order) throws IOException {
+        Map<String, String> params = new HashMap<>();
+        addToMapIfNotNull(params, "Where", where);
+        addToMapIfNotNull(params, "order", order);
+
+        Response responseObj = get("Receipts", modifiedAfter, params);
+        if (responseObj.getReceipts() == null) {
+            ArrayOfReceipt array = new ArrayOfReceipt();
+            return array.getReceipt();
+        } else {
+            return responseObj.getReceipts().getReceipt();
+        }
+    }
+
+    public List<Receipt> createReceipts(List<Receipt> objects) throws IOException {
+        ArrayOfReceipt array = new ArrayOfReceipt();
+        array.getReceipt().addAll(objects);
+        return put("Receipt", objFactory.createReceipts(array)).getReceipts().getReceipt();
+    }
+
+    public List<Receipt> updateReceipt(List<Receipt> objects) throws IOException {
+        ArrayOfReceipt array = new ArrayOfReceipt();
+        array.getReceipt().addAll(objects);
+        return post("Receipts", objFactory.createReceipts(array)).getReceipts().getReceipt();
+    }
+
+    public Receipt getReceipt(String id) throws IOException {
+        return singleResult(get("Receipts/" + id).getReceipts().getReceipt());
+    }
+
+    //REPEATING INVOICES
+    public List<RepeatingInvoice> getRepeatingInvoices() throws IOException {
+        Response responseObj = get("RepeatingInvoices");
+        if (responseObj.getRepeatingInvoices() == null) {
+            ArrayOfRepeatingInvoice array = new ArrayOfRepeatingInvoice();
+            return array.getRepeatingInvoice();
+        } else {
+            return responseObj.getRepeatingInvoices().getRepeatingInvoice();
+        }
+        //return get("RepeatingInvoices").getRepeatingInvoices().getRepeatingInvoice();
+    }
+
+    public List<RepeatingInvoice> getRepeatingInvoices(Date modifiedAfter, String where, String order)
+        throws IOException {
+        Map<String, String> params = new HashMap<>();
+        addToMapIfNotNull(params, "Where", where);
+        addToMapIfNotNull(params, "order", order);
+
+        Response responseObj = get("RepeatingInvoices", modifiedAfter, params);
+        if (responseObj.getRepeatingInvoices() == null) {
+            ArrayOfRepeatingInvoice array = new ArrayOfRepeatingInvoice();
+            return array.getRepeatingInvoice();
+        } else {
+            return responseObj.getRepeatingInvoices().getRepeatingInvoice();
+        }
+    }
+
+    public RepeatingInvoice getRepeatingInvoice(String id) throws IOException {
+        return singleResult(get("RepeatingInvoices/" + id).getRepeatingInvoices().getRepeatingInvoice());
+    }
+
+    //REPORTS
+    public Report getReport(String id, String where, String order) throws IOException {
+        Map<String, String> params = new HashMap<>();
+        addToMapIfNotNull(params, "where", where);
+        addToMapIfNotNull(params, "order", order);
+        return singleResult(get("reports/" + id, null, params).getReports().getReport());
+    }
+
+    public Report getReportAgedPayablesByContact(String contactId,
+                                                 String where,
+                                                 String order,
+                                                 String date,
+                                                 String fromDate,
+                                                 String toDate) throws IOException {
+        Map<String, String> params = new HashMap<>();
+        addToMapIfNotNull(params, "where", where);
+        addToMapIfNotNull(params, "order", order);
+        addToMapIfNotNull(params, "contactID", contactId);
+        addToMapIfNotNull(params, "date", date);
+        addToMapIfNotNull(params, "fromDate", fromDate);
+        addToMapIfNotNull(params, "toDate", toDate);
+        return singleResult(get("reports/AgedPayablesByContact", null, params).getReports().getReport());
+    }
+
+    public Report getReportAgedReceivablesByContact(String contactId,
+                                                    String where,
+                                                    String order,
+                                                    String date,
+                                                    String fromDate,
+                                                    String toDate) throws IOException {
+        Map<String, String> params = new HashMap<>();
+        addToMapIfNotNull(params, "where", where);
+        addToMapIfNotNull(params, "order", order);
+        addToMapIfNotNull(params, "contactID", contactId);
+        addToMapIfNotNull(params, "date", date);
+        addToMapIfNotNull(params, "fromDate", fromDate);
+        addToMapIfNotNull(params, "toDate", toDate);
+        return singleResult(get("reports/AgedReceivablesByContact", null, params).getReports().getReport());
+    }
+
+    public Report getReportBalanceSheet(String where,
+                                        String order,
+                                        String date,
+                                        String trackingOptionId1,
+                                        String trackingOptionId2,
+                                        boolean standardLayout,
+                                        boolean paymentsOnly) throws IOException {
+        Map<String, String> params = new HashMap<>();
+        addToMapIfNotNull(params, "where", where);
+        addToMapIfNotNull(params, "order", order);
+        addToMapIfNotNull(params, "date", date);
+        addToMapIfNotNull(params, "trackingOptionID1", trackingOptionId1);
+        addToMapIfNotNull(params, "trackingOptionID2", trackingOptionId2);
+        addToMapIfNotNull(params, "standardLayout", standardLayout);
+        addToMapIfNotNull(params, "paymentsOnly", paymentsOnly);
+        return singleResult(get("reports/BalanceSheet", null, params).getReports().getReport());
+    }
+
+    public Report getReportBankStatement(String accountId, String where, String order, String fromDate, String toDate)
+        throws IOException {
+        Map<String, String> params = new HashMap<>();
+        addToMapIfNotNull(params, "bankAccountID", accountId);
+        addToMapIfNotNull(params, "where", where);
+        addToMapIfNotNull(params, "order", order);
+        addToMapIfNotNull(params, "fromDate", fromDate);
+        addToMapIfNotNull(params, "toDate", toDate);
+        return singleResult(get("reports/BankStatement", null, params).getReports().getReport());
+    }
+
+    public Report getReportBudgetSummary(String where, String order, String date, int periods, int timeframe)
+        throws IOException {
+        Map<String, String> params = new HashMap<>();
+        addToMapIfNotNull(params, "where", where);
+        addToMapIfNotNull(params, "order", order);
+        addToMapIfNotNull(params, "date", date);
+        addToMapIfNotNull(params, "timeframe", timeframe);
+        addToMapIfNotNull(params, "periods", periods);
+        return singleResult(get("reports/BudgetSummary", null, params).getReports().getReport());
+    }
+
+    public Report getExecutiveSummary(String where, String order, String date) throws IOException {
+        Map<String, String> params = new HashMap<>();
+        addToMapIfNotNull(params, "where", where);
+        addToMapIfNotNull(params, "order", order);
+        addToMapIfNotNull(params, "date", date);
+        return singleResult(get("reports/ExecutiveSummary", null, params).getReports().getReport());
+    }
+
+    public Report getReportProfitLoss(String where,
                                       String order,
                                       String fromDate,
                                       String toDate,
@@ -2923,7 +1613,6 @@
                                       String trackingOptionId2,
                                       boolean standardLayout,
                                       boolean paymentsOnly) throws IOException {
-<<<<<<< HEAD
         Map<String, String> params = new HashMap<>();
         addToMapIfNotNull(params, "where", where);
         addToMapIfNotNull(params, "order", order);
@@ -3145,309 +1834,19 @@
         return get(endpoint + "/" + guid + "/Attachments/", null, null).getAttachments().getAttachment();
     }
 
-    public Attachment createAttachment(String endpoint, String guid, String filename, String contentType, byte[] bytes)
-        throws IOException {
-        return singleResult(put(endpoint + "/" + guid + "/Attachments/" + filename, contentType, bytes)
-            .getAttachments()
-            .getAttachment());
-    }
-
-    public String getAttachmentContent(String endpoint, String guid, String filename, String accept, String dirPath)
-        throws IOException {
-        return getFile(endpoint + "/" + guid + "/Attachments/" + filename, null, null, accept, dirPath);
-    }
-=======
-    Map<String, String> params = new HashMap<>();
-    addToMapIfNotNull(params, "where", where);
-    addToMapIfNotNull(params, "order", order);
-    addToMapIfNotNull(params, "date", date);
-    addToMapIfNotNull(params, "trackingOptionID1", trackingOptionId1);
-    addToMapIfNotNull(params, "trackingOptionID2", trackingOptionId2);
-    addToMapIfNotNull(params, "standardLayout", standardLayout);
-    addToMapIfNotNull(params, "paymentsOnly", paymentsOnly);
-    return singleResult(get("reports/BalanceSheet", null, params).getReports().getReport());
-  }
-
-  public Report getReportBankStatement(String accountId, String where, String order, String fromDate, String toDate)
-    throws IOException {
-    Map<String, String> params = new HashMap<>();
-    addToMapIfNotNull(params, "bankAccountID", accountId);
-    addToMapIfNotNull(params, "where", where);
-    addToMapIfNotNull(params, "order", order);
-    addToMapIfNotNull(params, "fromDate", fromDate);
-    addToMapIfNotNull(params, "toDate", toDate);
-    return singleResult(get("reports/BankStatement", null, params).getReports().getReport());
-  }
-
-  public Report getReportBudgetSummary(String where, String order, String date, int periods, int timeframe)
-    throws IOException {
-    Map<String, String> params = new HashMap<>();
-    addToMapIfNotNull(params, "where", where);
-    addToMapIfNotNull(params, "order", order);
-    addToMapIfNotNull(params, "date", date);
-    addToMapIfNotNull(params, "timeframe", timeframe);
-    addToMapIfNotNull(params, "periods", periods);
-    return singleResult(get("reports/BudgetSummary", null, params).getReports().getReport());
-  }
-
-  public Report getExecutiveSummary(String where, String order, String date) throws IOException {
-    Map<String, String> params = new HashMap<>();
-    addToMapIfNotNull(params, "where", where);
-    addToMapIfNotNull(params, "order", order);
-    addToMapIfNotNull(params, "date", date);
-    return singleResult(get("reports/ExecutiveSummary", null, params).getReports().getReport());
-  }
-
-  public Report getReportProfitLoss(String where,
-                                    String order,
-                                    String fromDate,
-                                    String toDate,
-                                    String trackingCategoryId,
-                                    String trackingOptionId1,
-                                    String trackingCategoryId2,
-                                    String trackingOptionId2,
-                                    boolean standardLayout,
-                                    boolean paymentsOnly) throws IOException {
-    Map<String, String> params = new HashMap<>();
-    addToMapIfNotNull(params, "where", where);
-    addToMapIfNotNull(params, "order", order);
-    addToMapIfNotNull(params, "fromDate", fromDate);
-    addToMapIfNotNull(params, "toDate", toDate);
-    addToMapIfNotNull(params, "trackingCategoryID", trackingCategoryId);
-    addToMapIfNotNull(params, "trackingOptionID1", trackingOptionId1);
-    addToMapIfNotNull(params, "trackingCategoryID2", trackingCategoryId2);
-    addToMapIfNotNull(params, "trackingOptionID2", trackingOptionId2);
-    addToMapIfNotNull(params, "standardLayout", standardLayout);
-    addToMapIfNotNull(params, "paymentsOnly", paymentsOnly);
-    return singleResult(get("reports/ProfitAndLoss", null, params).getReports().getReport());
-  }
-
-  public Report getReportTrialBalance(String date, boolean paymentsOnly) throws IOException {
-    Map<String, String> params = new HashMap<>();
-    addToMapIfNotNull(params, "date", date);
-    addToMapIfNotNull(params, "paymentsOnly", paymentsOnly);
-
-    return singleResult(this.get("reports/TrialBalance", null, params).getReports().getReport());
-  }
-
-  //TAX RATES
-  public List<TaxRate> getTaxRates() throws IOException {
-    Response responseObj = get("TaxRates");
-    if (responseObj.getTaxRates() == null) {
-      ArrayOfTaxRate array = new ArrayOfTaxRate();
-      return array.getTaxRate();
-    } else {
-      return responseObj.getTaxRates().getTaxRate();
-    }
-  }
-
-  public List<TaxRate> getTaxRates(Date modifiedAfter, String where, String order) throws IOException {
-    Map<String, String> params = new HashMap<>();
-    addToMapIfNotNull(params, "Where", where);
-    addToMapIfNotNull(params, "order", order);
-
-    Response responseObj = get("TaxRates", modifiedAfter, params);
-    if (responseObj.getTaxRates() == null) {
-      ArrayOfTaxRate array = new ArrayOfTaxRate();
-      return array.getTaxRate();
-    } else {
-      return responseObj.getTaxRates().getTaxRate();
-    }
-  }
-
-  public List<TaxRate> createTaxRates(List<TaxRate> objects) throws IOException {
-    ArrayOfTaxRate array = new ArrayOfTaxRate();
-    array.getTaxRate().addAll(objects);
-    return put("TaxRates", objFactory.createTaxRates(array)).getTaxRates().getTaxRate();
-  }
-
-  public List<TaxRate> updateTaxRate(List<TaxRate> objects) throws IOException {
-    ArrayOfTaxRate array = new ArrayOfTaxRate();
-    array.getTaxRate().addAll(objects);
-    return post("TaxRates", objFactory.createTaxRates(array)).getTaxRates().getTaxRate();
-  }
-
-  public TaxRate getTaxRate(String id) throws IOException {
-    return singleResult(get("TaxRates/" + id).getTaxRates().getTaxRate());
-  }
-
-  //TRACKING CATEGORIES
-  public List<TrackingCategory> getTrackingCategories() throws IOException {
-    Response responseObj = get("TrackingCategories");
-    if (responseObj.getTrackingCategories() == null) {
-      ArrayOfTrackingCategory array = new ArrayOfTrackingCategory();
-      return array.getTrackingCategory();
-    } else {
-      return responseObj.getTrackingCategories().getTrackingCategory();
-    }
-  }
-
-  public List<TrackingCategory> getTrackingCategories(Date modifiedAfter, String where, String order)
-    throws IOException {
-    Map<String, String> params = new HashMap<>();
-    addToMapIfNotNull(params, "Where", where);
-    addToMapIfNotNull(params, "order", order);
-
-    Response responseObj = get("TrackingCategories", modifiedAfter, params);
-    if (responseObj.getTrackingCategories() == null) {
-      ArrayOfTrackingCategory array = new ArrayOfTrackingCategory();
-      return array.getTrackingCategory();
-    } else {
-      return responseObj.getTrackingCategories().getTrackingCategory();
-    }
-  }
-
-  public List<TrackingCategory> createTrackingCategories(List<TrackingCategory> objects) throws IOException {
-    ArrayOfTrackingCategory array = new ArrayOfTrackingCategory();
-    array.getTrackingCategory().addAll(objects);
-    return put("TrackingCategories", objFactory.createTrackingCategories(array))
-      .getTrackingCategories()
-      .getTrackingCategory();
-  }
-
-  public List<TrackingCategory> createTrackingCategories(List<TrackingCategory> objects, boolean summarizeErrors)
-    throws IOException {
-    Map<String, String> params = new HashMap<>();
-    addToMapIfNotNull(params, "summarizeErrors", summarizeErrors);
-
-    ArrayOfTrackingCategory array = new ArrayOfTrackingCategory();
-    array.getTrackingCategory().addAll(objects);
-    return put("TrackingCategories", objFactory.createTrackingCategories(array), params)
-      .getTrackingCategories()
-      .getTrackingCategory();
-  }
-
-  public List<TrackingCategory> updateTrackingCategory(List<TrackingCategory> objects) throws IOException {
-    ArrayOfTrackingCategory array = new ArrayOfTrackingCategory();
-    array.getTrackingCategory().addAll(objects);
-    return post("TrackingCategories", objFactory.createTrackingCategories(array))
-      .getTrackingCategories()
-      .getTrackingCategory();
-  }
-
-  public List<TrackingCategory> updateTrackingCategory(List<TrackingCategory> objects, boolean summarizeErrors)
-    throws IOException {
-    Map<String, String> params = new HashMap<>();
-    addToMapIfNotNull(params, "summarizeErrors", summarizeErrors);
-
-    ArrayOfTrackingCategory array = new ArrayOfTrackingCategory();
-    array.getTrackingCategory().addAll(objects);
-    return post("TrackingCategories", objFactory.createTrackingCategories(array))
-      .getTrackingCategories()
-      .getTrackingCategory();
-  }
-
-  public TrackingCategory getTrackingCategory(String id) throws IOException {
-    return singleResult(get("TrackingCategories/" + id).getTrackingCategories().getTrackingCategory());
-  }
-
-  public String deleteTrackingCategory(String id) throws IOException {
-    return delete("TrackingCategories/" + id).getStatus();
-  }
-
-  // TRACK CATEGORY OPTIONS
-  public List<TrackingCategoryOption> createTrackingCategoryOption(List<TrackingCategoryOption> objects, String id)
-    throws IOException {
-    ArrayOfTrackingCategoryOption array = new ArrayOfTrackingCategoryOption();
-    array.getOption().addAll(objects);
-    return put("TrackingCategories/" + id + "/Options", objFactory.createTrackingCategoryOptions(array))
-      .getOptions()
-      .getOption();
-  }
-
-  public List<TrackingCategoryOption> createTrackingCategoryOption(List<TrackingCategoryOption> objects,
-                                                                   String id,
-                                                                   boolean summarizeErrors) throws IOException {
-    Map<String, String> params = new HashMap<>();
-    addToMapIfNotNull(params, "summarizeErrors", summarizeErrors);
-    System.out.println("SIZE " + objects.size());
-
-    ArrayOfTrackingCategoryOption array = new ArrayOfTrackingCategoryOption();
-    array.getOption().addAll(objects);
-    return put("TrackingCategories/" + id + "/Options", objFactory.createTrackingCategoryOptions(array), params)
-      .getOptions()
-      .getOption();
-  }
-
-  public TrackingCategoryOption updateTrackingCategoryOption(TrackingCategoryOption object,
-                                                             String TrackingCategoryID,
-                                                             String TrackingOptionID) throws IOException {
-    ArrayOfTrackingCategoryOption array = new ArrayOfTrackingCategoryOption();
-    array.getOption().add(object);
-    return post("TrackingCategories/" + TrackingCategoryID + "/Options/" + TrackingOptionID,
-                objFactory.createTrackingCategoryOptions(array)).getOptions().getOption().get(0);
-  }
-
-  public TrackingCategoryOption updateTrackingCategoryOption(TrackingCategoryOption object,
-                                                             String TrackingCategoryID,
-                                                             String TrackingOptionID,
-                                                             boolean summarizeErrors) throws IOException {
-    Map<String, String> params = new HashMap<>();
-    addToMapIfNotNull(params, "summarizeErrors", summarizeErrors);
-
-    ArrayOfTrackingCategoryOption array = new ArrayOfTrackingCategoryOption();
-    array.getOption().add(object);
-    return post("TrackingCategories/" + TrackingCategoryID + "/Options/" + TrackingOptionID,
-                objFactory.createTrackingCategoryOptions(array)).getOptions().getOption().get(0);
-  }
-
-  public String deleteTrackingCategoryOption(String TrackingCategoryID, String TrackingOptionID) throws IOException {
-    return delete("TrackingCategories/" + TrackingCategoryID + "/Options/" + TrackingOptionID).getStatus();
-  }
-
-  // USERS
-  public List<User> getUsers() throws IOException {
-    Response responseObj = get("Users");
-    if (responseObj.getUsers() == null) {
-      ArrayOfUser array = new ArrayOfUser();
-      return array.getUser();
-    } else {
-      return responseObj.getUsers().getUser();
-    }
-  }
-
-  public List<User> getUsers(Date modifiedAfter, String where, String order) throws IOException {
-    Map<String, String> params = new HashMap<>();
-    addToMapIfNotNull(params, "Where", where);
-    addToMapIfNotNull(params, "order", order);
-
-    Response responseObj = get("Users", modifiedAfter, params);
-    if (responseObj.getUsers() == null) {
-      ArrayOfUser array = new ArrayOfUser();
-      return array.getUser();
-    } else {
-      return responseObj.getUsers().getUser();
-    }
-  }
-
-  public User getUser(String id) throws IOException {
-    return singleResult(get("Users/" + id).getUsers().getUser());
-  }
-
-  // ATTACHMENTS
-  public List<Attachment> getAttachments(String endpoint, String guid) throws IOException {
-    return get(endpoint + "/" + guid + "/Attachments/", null, null).getAttachments().getAttachment();
-  }
-
   public Attachment createAttachment(String endpoint, String guid, String filename, String contentType, byte[] bytes)
     throws IOException {
-	
-	String alphaNumbericFileName = filename.replaceAll("[^\\p{L}\\p{Z}\\.]","").replaceAll(" ", "_");
-	return singleResult(put(endpoint + "/" + guid + "/Attachments/" + alphaNumbericFileName, contentType, bytes)
+    String alphaNumbericFileName = filename.replaceAll("[^\\p{L}\\p{Z}\\.]","").replaceAll(" ", "_");return singleResult(put(endpoint + "/" + guid + "/Attachments/" + alphaNumbericFileName, contentType, bytes)
                           .getAttachments()
                           .getAttachment());
   }
 
   public String getAttachmentContent(String endpoint, String guid, String filename, String accept, String dirPath)
     throws IOException {
-	String encodedFileName = URLEncoder.encode(filename, "UTF-8").replace("+", "%20"); 
-    return getFile(endpoint + "/" + guid + "/Attachments/" + encodedFileName, null, null, accept, dirPath);
-  }
-  
-  public ByteArrayInputStream getAttachmentContent(String endpoint, String guid, String filename, String accept)
+String encodedFileName = URLEncoder.encode(filename, "UTF-8").replace("+", "%20");    return getFile(endpoint + "/" + guid + "/Attachments/" + encodedFileName, null, null, accept, dirPath);
+  }public ByteArrayInputStream getAttachmentContent(String endpoint, String guid, String filename, String accept)
     throws IOException {
-	String encodedFileName = URLEncoder.encode(filename, "UTF-8").replace("+", "%20"); 
+	String encodedFileName = URLEncoder.encode(filename, "UTF-8").replace("+", "%20");
     return getInputStream(endpoint + "/" + guid + "/Attachments/" + encodedFileName, null, null, accept);
   }
->>>>>>> d6de59fe
 }