--- conflicted
+++ resolved
@@ -21,18 +21,6 @@
  */
 public class XeroJAXBMarshaller {
 
-<<<<<<< HEAD
-    private Marshaller marshaller;
-    private Unmarshaller unmarshaller;
-
-    private static JAXBContext context = null;
-
-    public XeroJAXBMarshaller() {
-        try {
-            if (context == null) {
-                context = JAXBContext.newInstance("com.xero.model");
-            }
-=======
     private final Marshaller marshaller;
     private final Unmarshaller unmarshaller;
     static final JAXBContext context = initContext();
@@ -48,7 +36,6 @@
     public XeroJAXBMarshaller() {
         try { 
             //context = JAXBContext.newInstance("com.xero.model");
->>>>>>> 25d20d36
             marshaller = context.createMarshaller();
             unmarshaller = context.createUnmarshaller();
         } catch (Exception e) {
