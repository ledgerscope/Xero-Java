--- conflicted
+++ resolved
@@ -70,18 +70,14 @@
         this.payrollUkProblem = problem;
     }
     
-<<<<<<< HEAD
+    public XeroBadRequestException(String objectType, com.xero.models.payrollnz.Problem problem) {
+        this.statusCode = 400;
+        this.type = objectType;
+        this.payrollNzProblem = problem;
+    }
+
     public XeroBadRequestException(String objectType, com.xero.models.payrollau.Employees employees, Exception e) {
         super(e);
-=======
-    public XeroBadRequestException(String objectType, com.xero.models.payrollnz.Problem problem) {
-        this.statusCode = 400;
-        this.type = objectType;
-        this.payrollNzProblem = problem;
-    }
-    
-    public XeroBadRequestException(String objectType, com.xero.models.payrollau.Employees employees) {
->>>>>>> de7f5c24
         this.statusCode = 400;
         this.type = objectType;
         this.employeeItems = employees.getEmployees();
@@ -326,7 +322,7 @@
       this.payrollNzProblem = problem;
       return this;
     }
-    
+
     /**
      * Exception type
      * @return com.xero.models.payrollnz.Problem
@@ -335,11 +331,11 @@
     public com.xero.models.payrollnz.Problem getPayrollNzProblem() {
       return payrollNzProblem;
     }
-    
+
     public void setPayrollNzProblem(com.xero.models.payrollnz.Problem problem) {
       this.payrollNzProblem = problem;
     }
-    
+
     
     // Payroll AU Employees
     public XeroBadRequestException employeeItemsItems(List<com.xero.models.payrollau.Employee> employeeItems) {
