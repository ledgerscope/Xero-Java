--- conflicted
+++ resolved
@@ -171,19 +171,11 @@
 
   
   @JsonProperty("SalesTrackingCategories")
-<<<<<<< HEAD
-  private List<SalesTrackingCategory> salesTrackingCategories = null;
-
-  
-  @JsonProperty("PurchasesTrackingCategories")
-  private List<SalesTrackingCategory> purchasesTrackingCategories = null;
-=======
   private List<SalesTrackingCategory> salesTrackingCategories = new ArrayList<SalesTrackingCategory>();
 
   
   @JsonProperty("PurchasesTrackingCategories")
   private List<SalesTrackingCategory> purchasesTrackingCategories = new ArrayList<SalesTrackingCategory>();
->>>>>>> 6ba6845b
 
   
   @JsonProperty("TrackingCategoryName")
