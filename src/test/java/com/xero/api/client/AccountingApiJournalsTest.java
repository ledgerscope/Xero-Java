package com.xero.api.client;

import static org.junit.Assert.assertTrue;

import org.junit.*;

import static org.hamcrest.MatcherAssert.*;
import static org.hamcrest.Matchers.*;
import static org.hamcrest.Matchers.containsInAnyOrder;
import static org.hamcrest.Matchers.greaterThan;
import static org.hamcrest.collection.IsCollectionWithSize.hasSize;
import static org.hamcrest.core.Every.everyItem;

import com.xero.api.ApiClient;
import com.xero.api.client.*;
import com.xero.models.accounting.*;

import java.io.File;
import java.net.URL;

import com.google.api.client.auth.oauth2.BearerToken;
import com.google.api.client.auth.oauth2.Credential;
import com.google.api.client.http.HttpRequestFactory;
import com.google.api.client.http.HttpTransport;
import com.google.api.client.http.javanet.NetHttpTransport;

import org.threeten.bp.*;
import java.io.IOException;
import com.fasterxml.jackson.core.type.TypeReference;

import java.io.File;
import java.io.IOException;

import org.apache.commons.io.IOUtils;

import java.util.Calendar;
import java.util.Map;
import java.util.UUID;
import java.util.List;
import java.util.ArrayList;
import java.math.BigDecimal;

public class AccountingApiJournalsTest {

	ApiClient defaultClient; 
    AccountingApi accountingApi; 
	String accessToken;
    String xeroTenantId; 
     
   
    private static boolean setUpIsDone = false;
	
	@Before
	public void setUp() {
<<<<<<< HEAD
		config = new CustomJsonConfig();
		apiClientForAccounting = new ApiClient("https://virtserver.swaggerhub.com/Xero/accounting-oauth1/2.0.0",null,null,null);
		api = new AccountingApi(config);
		api.setApiClient(apiClientForAccounting);
		api.setOAuthToken(config.getConsumerKey(), config.getConsumerSecret());

=======
		// Set Access Token and Tenant Id
        accessToken = "123";
        xeroTenantId = "xyz";
        
        // Init AccountingApi client
        // NEW Sandbox for API Mocking
		//defaultClient = new ApiClient("https://virtserver.swaggerhub.com/Xero/accounting/2.0.0",null,null,null,null);
		defaultClient = new ApiClient("https://twilight-grass-2493.getsandbox.com:443/api.xro/2.0",null,null,null,null);
        accountingApi = AccountingApi.getInstance(defaultClient);   
       
>>>>>>> 6ba6845b
        // ADDED TO MANAGE RATE LIMITS while using SwaggerHub to mock APIs
        if (setUpIsDone) {
            return;
        }

        try {
            System.out.println("Sleep for 60 seconds");
            Thread.sleep(60);
        } catch(InterruptedException e) {
            System.out.println(e);
        }
        // do the setup
        setUpIsDone = true;
	}

	public void tearDown() {
		accountingApi = null;
        defaultClient = null;
	}

    @Test
    public void getJournalTest() throws IOException {
        System.out.println("@Test - getJournal");
        UUID journalID = UUID.fromString("8138a266-fb42-49b2-a104-014b7045753d");  
        Journals response = accountingApi.getJournal(accessToken,xeroTenantId,journalID);

        assertThat(response.getJournals().get(0).getJournalID(), is(equalTo(UUID.fromString("1b31feeb-aa23-404c-8c19-24c827c53661"))));
        assertThat(response.getJournals().get(0).getJournalDate(), is(equalTo(LocalDate.of(2018,10,19))));  
        assertThat(response.getJournals().get(0).getJournalNumber(), is(equalTo("1")));
        assertThat(response.getJournals().get(0).getCreatedDateUTC(), is(equalTo(OffsetDateTime.parse("2018-11-02T09:30:43.467-07:00"))));  
        assertThat(response.getJournals().get(0).getReference(), is(equalTo("Red Fish, Blue Fish")));
        assertThat(response.getJournals().get(0).getJournalLines().get(0).getJournalLineID(), is(equalTo(UUID.fromString("81e6b1bf-d812-4f87-8dc4-698558ae043e"))));
        assertThat(response.getJournals().get(0).getJournalLines().get(0).getAccountID(), is(equalTo(UUID.fromString("b94495d0-44ab-4199-a1d0-427a4877e100"))));
        assertThat(response.getJournals().get(0).getJournalLines().get(0).getAccountCode(), is(equalTo("610")));
        assertThat(response.getJournals().get(0).getJournalLines().get(0).getAccountType(), is(equalTo(com.xero.models.accounting.AccountType.CURRENT)));
        assertThat(response.getJournals().get(0).getJournalLines().get(0).getAccountName(), is(equalTo("Accounts Receivable")));
        assertThat(response.getJournals().get(0).getJournalLines().get(0).getNetAmount(), is(equalTo(40.0)));
        assertThat(response.getJournals().get(0).getJournalLines().get(0).getNetAmount().toString(), is(equalTo("40.0")));
        assertThat(response.getJournals().get(0).getJournalLines().get(0).getGrossAmount(), is(equalTo(40.0)));
        assertThat(response.getJournals().get(0).getJournalLines().get(0).getGrossAmount().toString(), is(equalTo("40.0")));
        assertThat(response.getJournals().get(0).getJournalLines().get(0).getTaxAmount(), is(equalTo(0.0)));
        assertThat(response.getJournals().get(0).getJournalLines().get(0).getTaxAmount().toString(), is(equalTo("0.0")));
        assertThat(response.getJournals().get(0).getJournalLines().get(1).getJournalLineID(), is(equalTo(UUID.fromString("ad221a8c-ebee-4c1b-88ed-d574e27e8803"))));
        assertThat(response.getJournals().get(0).getJournalLines().get(1).getAccountID(), is(equalTo(UUID.fromString("e0a5d892-9f9f-44f0-a153-5cb7db125170"))));
        assertThat(response.getJournals().get(0).getJournalLines().get(1).getAccountCode(), is(equalTo("200")));
        assertThat(response.getJournals().get(0).getJournalLines().get(1).getAccountType(), is(equalTo(com.xero.models.accounting.AccountType.REVENUE)));
        assertThat(response.getJournals().get(0).getJournalLines().get(1).getAccountName(), is(equalTo("Sales")));
        assertThat(response.getJournals().get(0).getJournalLines().get(1).getDescription(), is(equalTo("Acme Tires")));
        assertThat(response.getJournals().get(0).getJournalLines().get(1).getNetAmount(), is(equalTo(-40.0)));
        assertThat(response.getJournals().get(0).getJournalLines().get(1).getNetAmount().toString(), is(equalTo("-40.0")));
        assertThat(response.getJournals().get(0).getJournalLines().get(1).getGrossAmount(), is(equalTo(-40.0)));
        assertThat(response.getJournals().get(0).getJournalLines().get(1).getGrossAmount().toString(), is(equalTo("-40.0")));
        assertThat(response.getJournals().get(0).getJournalLines().get(1).getTaxAmount(), is(equalTo(0.0)));
        assertThat(response.getJournals().get(0).getJournalLines().get(1).getTaxAmount().toString(), is(equalTo("0.0")));
        assertThat(response.getJournals().get(0).getJournalLines().get(1).getTaxType(), is(equalTo("NONE")));
        assertThat(response.getJournals().get(0).getJournalLines().get(1).getTaxName(), is(equalTo("No GST")));
        //System.out.println(response.getJournals().get(0).toString());
    }
    

    @Test
    public void getJournalsTest() throws IOException {
        System.out.println("@Test - getJournals");
        OffsetDateTime ifModifiedSince = null;
        Integer offset = null;
        Boolean paymentsOnly = null;
        Journals response = accountingApi.getJournals(accessToken,xeroTenantId,ifModifiedSince, offset, paymentsOnly);

        assertThat(response.getJournals().get(0).getJournalID(), is(equalTo(UUID.fromString("1b31feeb-aa23-404c-8c19-24c827c53661"))));
        assertThat(response.getJournals().get(0).getJournalDate(), is(equalTo(LocalDate.of(2018,10,19))));  
        assertThat(response.getJournals().get(0).getJournalNumber(), is(equalTo("1")));
        assertThat(response.getJournals().get(0).getCreatedDateUTC(), is(equalTo(OffsetDateTime.parse("2018-11-02T09:30:43.467-07:00"))));  
        assertThat(response.getJournals().get(0).getReference(), is(equalTo("Red Fish, Blue Fish")));
        assertThat(response.getJournals().get(0).getJournalLines().get(0).getJournalLineID(), is(equalTo(UUID.fromString("81e6b1bf-d812-4f87-8dc4-698558ae043e"))));
        assertThat(response.getJournals().get(0).getJournalLines().get(0).getAccountID(), is(equalTo(UUID.fromString("b94495d0-44ab-4199-a1d0-427a4877e100"))));
        assertThat(response.getJournals().get(0).getJournalLines().get(0).getAccountCode(), is(equalTo("610")));
        assertThat(response.getJournals().get(0).getJournalLines().get(0).getAccountType(), is(equalTo(com.xero.models.accounting.AccountType.CURRENT)));
        assertThat(response.getJournals().get(0).getJournalLines().get(0).getAccountName(), is(equalTo("Accounts Receivable")));
        assertThat(response.getJournals().get(0).getJournalLines().get(0).getNetAmount(), is(equalTo(40.0)));
        assertThat(response.getJournals().get(0).getJournalLines().get(0).getNetAmount().toString(), is(equalTo("40.0")));
        assertThat(response.getJournals().get(0).getJournalLines().get(0).getGrossAmount(), is(equalTo(40.0)));
        assertThat(response.getJournals().get(0).getJournalLines().get(0).getGrossAmount().toString(), is(equalTo("40.0")));
        assertThat(response.getJournals().get(0).getJournalLines().get(0).getTaxAmount(), is(equalTo(0.0)));
        assertThat(response.getJournals().get(0).getJournalLines().get(0).getTaxAmount().toString(), is(equalTo("0.0")));
        assertThat(response.getJournals().get(0).getJournalLines().get(1).getJournalLineID(), is(equalTo(UUID.fromString("ad221a8c-ebee-4c1b-88ed-d574e27e8803"))));
        assertThat(response.getJournals().get(0).getJournalLines().get(1).getAccountID(), is(equalTo(UUID.fromString("e0a5d892-9f9f-44f0-a153-5cb7db125170"))));
        assertThat(response.getJournals().get(0).getJournalLines().get(1).getAccountCode(), is(equalTo("200")));
        assertThat(response.getJournals().get(0).getJournalLines().get(1).getAccountType(), is(equalTo(com.xero.models.accounting.AccountType.REVENUE)));
        assertThat(response.getJournals().get(0).getJournalLines().get(1).getAccountName(), is(equalTo("Sales")));
        assertThat(response.getJournals().get(0).getJournalLines().get(1).getDescription(), is(equalTo("Acme Tires")));
        assertThat(response.getJournals().get(0).getJournalLines().get(1).getNetAmount(), is(equalTo(-40.0)));
        assertThat(response.getJournals().get(0).getJournalLines().get(1).getNetAmount().toString(), is(equalTo("-40.0")));
        assertThat(response.getJournals().get(0).getJournalLines().get(1).getGrossAmount(), is(equalTo(-40.0)));
        assertThat(response.getJournals().get(0).getJournalLines().get(1).getGrossAmount().toString(), is(equalTo("-40.0")));
        assertThat(response.getJournals().get(0).getJournalLines().get(1).getTaxAmount(), is(equalTo(0.0)));
        assertThat(response.getJournals().get(0).getJournalLines().get(1).getTaxAmount().toString(), is(equalTo("0.0")));
        assertThat(response.getJournals().get(0).getJournalLines().get(1).getTaxType(), is(equalTo("NONE")));
        assertThat(response.getJournals().get(0).getJournalLines().get(1).getTaxName(), is(equalTo("No GST")));
        //System.out.println(response.getJournals().get(0).toString());
    }
}<|MERGE_RESOLUTION|>--- conflicted
+++ resolved
@@ -52,14 +52,6 @@
 	
 	@Before
 	public void setUp() {
-<<<<<<< HEAD
-		config = new CustomJsonConfig();
-		apiClientForAccounting = new ApiClient("https://virtserver.swaggerhub.com/Xero/accounting-oauth1/2.0.0",null,null,null);
-		api = new AccountingApi(config);
-		api.setApiClient(apiClientForAccounting);
-		api.setOAuthToken(config.getConsumerKey(), config.getConsumerSecret());
-
-=======
 		// Set Access Token and Tenant Id
         accessToken = "123";
         xeroTenantId = "xyz";
@@ -70,7 +62,6 @@
 		defaultClient = new ApiClient("https://twilight-grass-2493.getsandbox.com:443/api.xro/2.0",null,null,null,null);
         accountingApi = AccountingApi.getInstance(defaultClient);   
        
->>>>>>> 6ba6845b
         // ADDED TO MANAGE RATE LIMITS while using SwaggerHub to mock APIs
         if (setUpIsDone) {
             return;
