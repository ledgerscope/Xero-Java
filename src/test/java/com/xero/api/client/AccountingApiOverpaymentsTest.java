--- conflicted
+++ resolved
@@ -53,14 +53,6 @@
 	
 	@Before
 	public void setUp() {
-<<<<<<< HEAD
-		config = new CustomJsonConfig();
-		apiClientForAccounting = new ApiClient("https://virtserver.swaggerhub.com/Xero/accounting-oauth1/2.0.0",null,null,null);
-		api = new AccountingApi(config);
-		api.setApiClient(apiClientForAccounting);
-		api.setOAuthToken(config.getConsumerKey(), config.getConsumerSecret());
-
-=======
 		// Set Access Token and Tenant Id
         accessToken = "123";
         xeroTenantId = "xyz";
@@ -74,7 +66,6 @@
         ClassLoader classLoader = getClass().getClassLoader();
         body = new File(classLoader.getResource("helo-heros.jpg").getFile());
        
->>>>>>> 6ba6845b
         // ADDED TO MANAGE RATE LIMITS while using SwaggerHub to mock APIs
         if (setUpIsDone) {
             return;
