package com.xero.api.client;

import static org.junit.Assert.assertTrue;

import org.junit.*;

import static org.hamcrest.MatcherAssert.*;
import static org.hamcrest.Matchers.*;
import static org.hamcrest.Matchers.containsInAnyOrder;
import static org.hamcrest.Matchers.greaterThan;
import static org.hamcrest.collection.IsCollectionWithSize.hasSize;
import static org.hamcrest.core.Every.everyItem;

import com.xero.api.ApiClient;
import com.xero.api.client.*;
import com.xero.models.accounting.*;

import java.io.File;
import java.net.URL;

import com.google.api.client.auth.oauth2.BearerToken;
import com.google.api.client.auth.oauth2.Credential;
import com.google.api.client.http.HttpRequestFactory;
import com.google.api.client.http.HttpTransport;
import com.google.api.client.http.javanet.NetHttpTransport;

import org.threeten.bp.*;
import java.io.IOException;
import com.fasterxml.jackson.core.type.TypeReference;

import java.io.File;
import java.io.IOException;

import org.apache.commons.io.IOUtils;

import java.util.Calendar;
import java.util.Map;
import java.util.UUID;
import java.util.List;
import java.util.ArrayList;
import java.math.BigDecimal;

public class AccountingApiReportsTest {

	ApiClient defaultClient; 
    AccountingApi accountingApi; 
	String accessToken;
    String xeroTenantId;  

    private static boolean setUpIsDone = false;
	
	@Before
	public void setUp() {
<<<<<<< HEAD
		config = new CustomJsonConfig();
		apiClientForAccounting = new ApiClient("https://virtserver.swaggerhub.com/Xero/accounting-oauth1/2.0.0",null,null,null);
		api = new AccountingApi(config);
		api.setApiClient(apiClientForAccounting);
		api.setOAuthToken(config.getConsumerKey(), config.getConsumerSecret());
=======
		// Set Access Token and Tenant Id
        accessToken = "123";
        xeroTenantId = "xyz";
        
        // Init AccountingApi client
        //defaultClient = new ApiClient("https://virtserver.swaggerhub.com/Xero/accounting/2.0.0",null,null,null,null);
        defaultClient = new ApiClient("https://twilight-grass-2493.getsandbox.com:443/api.xro/2.0",null,null,null,null);
        accountingApi = AccountingApi.getInstance(defaultClient);   
>>>>>>> 6ba6845b

        // ADDED TO MANAGE RATE LIMITS while using SwaggerHub to mock APIs
        if (setUpIsDone) {
            return;
        }

        try {
            System.out.println("Sleep for 60 seconds");
            Thread.sleep(60);
        } catch(InterruptedException e) {
            System.out.println(e);
        }
        // do the setup
        setUpIsDone = true;
	}

	public void tearDown() {
		accountingApi = null;
        defaultClient = null;
	}

    @Test
    public void getReportAgedPayablesByContactTest() throws IOException {
        System.out.println("@Test - getReportAgedPayablesByContact");
        UUID contactId = UUID.fromString("8138a266-fb42-49b2-a104-014b7045753d");  
        LocalDate date = null;
        LocalDate fromDate = null;
        LocalDate toDate = null;
        ReportWithRows response = accountingApi.getReportAgedPayablesByContact(accessToken,xeroTenantId,contactId, date, fromDate, toDate);

        assertThat(response.getReports().get(0).getReportID(), is(equalTo("AgedPayablesByContact")));
        assertThat(response.getReports().get(0).getReportName(), is(equalTo("Aged Payables By Contact")));
        assertThat(response.getReports().get(0).getReportType(), is("AgedPayablesByContact"));
        assertThat(response.getReports().get(0).getReportTitles().get(0), is(equalTo("Invoices")));
        assertThat(response.getReports().get(0).getReportTitles().get(1), is(equalTo("ABC")));
        assertThat(response.getReports().get(0).getReportTitles().get(2), is(equalTo("From 10 October 2017 to 22 April 2019")));
        assertThat(response.getReports().get(0).getReportTitles().get(3), is(equalTo("Showing payments to 22 April 2019")));
        assertThat(response.getReports().get(0).getReportDate(), is(equalTo("22 April 2019")));
        assertThat(response.getReports().get(0).getRows().get(0).getRowType(), is(equalTo(com.xero.models.accounting.RowType.HEADER)));
        assertThat(response.getReports().get(0).getRows().get(0).getCells().get(0).getValue(), is(equalTo("Date")));
        assertThat(response.getReports().get(0).getRows().get(1).getRowType(), is(equalTo(com.xero.models.accounting.RowType.SECTION)));
        assertThat(response.getReports().get(0).getRows().get(1).getRows().get(0).getCells().get(0).getValue(), is(equalTo("2017-10-10T00:00:00")));
        assertThat(response.getReports().get(0).getRows().get(1).getRows().get(0).getCells().get(1).getValue(), is(equalTo("Opening Balance")));
        assertThat(response.getReports().get(0).getRows().get(2).getRowType(), is(equalTo(com.xero.models.accounting.RowType.SECTION)));
        assertThat(response.getReports().get(0).getRows().get(2).getRows().get(0).getRowType(), is(equalTo(com.xero.models.accounting.RowType.ROW)));
        assertThat(response.getReports().get(0).getRows().get(2).getRows().get(0).getCells().get(0).getValue(), is(equalTo("2018-10-09T00:00:00")));
        assertThat(response.getReports().get(0).getRows().get(2).getRows().get(0).getCells().get(0).getAttributes().get(0).getId(), is(equalTo("invoiceID")));
        assertThat(response.getReports().get(0).getRows().get(2).getRows().get(0).getCells().get(0).getAttributes().get(0).getValue().toString(),  is(equalTo("1f3960ae-0537-4438-a4dd-76d785e6d7d8")));
        assertThat(response.getReports().get(0).getRows().get(2).getRows().get(1).getRowType(), is(equalTo(com.xero.models.accounting.RowType.SUMMARYROW)));        
        assertThat(response.getReports().get(0).getRows().get(2).getRows().get(1).getCells().get(0).getValue(), is(equalTo("Total")));
        assertThat(response.getReports().get(0).getRows().get(2).getRows().get(1).getCells().get(4).getValue(), is(equalTo("250.00")));
        assertThat(response.getReports().get(0).getRows().get(2).getRows().get(1).getCells().get(7).getValue(), is(equalTo("250.00")));
        //System.out.println(response.getReports().toString());
    }

    @Test
    public void getReportAgedReceivablesByContactTest() throws IOException {
        System.out.println("@Test - getReportAgedReceivablesByContact");
        UUID contactId = UUID.fromString("8138a266-fb42-49b2-a104-014b7045753d");  
        LocalDate date = null;
        LocalDate fromDate = null;
        LocalDate toDate = null;
        ReportWithRows response = accountingApi.getReportAgedReceivablesByContact(accessToken,xeroTenantId,contactId, date, fromDate, toDate);

        assertThat(response.getReports().get(0).getReportID(), is(equalTo("AgedReceivablesByContact")));
        assertThat(response.getReports().get(0).getReportName(), is(equalTo("Aged Receivables By Contact")));
        assertThat(response.getReports().get(0).getReportType(), is("AgedReceivablesByContact"));
        assertThat(response.getReports().get(0).getReportTitles().get(0), is(equalTo("Invoices")));
        assertThat(response.getReports().get(0).getReportTitles().get(1), is(equalTo("ABC")));
        assertThat(response.getReports().get(0).getReportTitles().get(2), is(equalTo("From 10 October 2017 to 23 April 2019")));
        assertThat(response.getReports().get(0).getReportTitles().get(3), is(equalTo("Showing payments to 23 April 2019")));
        assertThat(response.getReports().get(0).getReportDate(), is(equalTo("23 April 2019")));
<<<<<<< HEAD
       assertThat(response.getReports().get(0).getRows().get(0).getRowType(), is(equalTo(com.xero.models.accounting.RowType.HEADER)));
=======
        assertThat(response.getReports().get(0).getRows().get(0).getRowType(), is(equalTo(com.xero.models.accounting.RowType.HEADER)));
>>>>>>> 6ba6845b
        assertThat(response.getReports().get(0).getRows().get(0).getCells().get(0).getValue(), is(equalTo("Date")));
        assertThat(response.getReports().get(0).getRows().get(1).getRowType(), is(equalTo(com.xero.models.accounting.RowType.SECTION)));
        assertThat(response.getReports().get(0).getRows().get(1).getRows().get(0).getCells().get(0).getValue(), is(equalTo("2017-10-10T00:00:00")));
        assertThat(response.getReports().get(0).getRows().get(1).getRows().get(0).getCells().get(1).getValue(), is(equalTo("Opening Balance")));
        assertThat(response.getReports().get(0).getRows().get(2).getRowType(), is(equalTo(com.xero.models.accounting.RowType.SECTION)));
        assertThat(response.getReports().get(0).getRows().get(2).getRows().get(0).getRowType(), is(equalTo(com.xero.models.accounting.RowType.ROW)));
        assertThat(response.getReports().get(0).getRows().get(2).getRows().get(0).getCells().get(0).getValue(), is(equalTo("2018-05-13T00:00:00")));
        assertThat(response.getReports().get(0).getRows().get(2).getRows().get(0).getCells().get(0).getAttributes().get(0).getId(), is(equalTo("invoiceID")));
        assertThat(response.getReports().get(0).getRows().get(2).getRows().get(0).getCells().get(0).getAttributes().get(0).getValue().toString(), is(equalTo("40ebad47-24e2-4dc9-a5f5-579df427671b")));
        assertThat(response.getReports().get(0).getRows().get(2).getRows().get(1).getRowType(), is(equalTo(com.xero.models.accounting.RowType.ROW)));        
        assertThat(response.getReports().get(0).getRows().get(2).getRows().get(1).getCells().get(0).getValue(), is(equalTo("2019-04-23T00:00:00")));
        assertThat(response.getReports().get(0).getRows().get(2).getRows().get(1).getCells().get(4).getValue(), is(equalTo("50.00")));
        assertThat(response.getReports().get(0).getRows().get(2).getRows().get(1).getCells().get(7).getValue(), is(equalTo("50.00")));   
        assertThat(response.getReports().get(0).getRows().get(3).getRowType(), is(equalTo(com.xero.models.accounting.RowType.SECTION)));        
        assertThat(response.getReports().get(0).getRows().get(3).getRows().get(0).getRowType(), is(equalTo(com.xero.models.accounting.RowType.SUMMARYROW)));        
        assertThat(response.getReports().get(0).getRows().get(3).getRows().get(0).getCells().get(0).getValue(), is(equalTo("Closing Balance")));
        assertThat(response.getReports().get(0).getRows().get(3).getRows().get(0).getCells().get(4).getValue(), is(equalTo("150.00")));
        //System.out.println(response.getReports().get(0).toString());
    }

    @Test
    public void getReportBalanceSheetTest() throws IOException {
        System.out.println("@Test - getReportBalanceSheet");
        String date = null;
        Integer periods = null;
        String timeframe = null;
        String trackingOptionID1 = null;
        String trackingOptionID2 = null;
        Boolean standardLayout = null;
        Boolean paymentsOnly = null;
        ReportWithRows response = accountingApi.getReportBalanceSheet(accessToken,xeroTenantId,date, periods, timeframe, trackingOptionID1, trackingOptionID2, standardLayout, paymentsOnly);

        assertThat(response.getReports().get(0).getReportID(), is(equalTo("BalanceSheet")));
        assertThat(response.getReports().get(0).getReportName(), is(equalTo("Balance Sheet")));
        assertThat(response.getReports().get(0).getReportType(), is(equalTo("BalanceSheet")));
        assertThat(response.getReports().get(0).getReportTitles().get(0), is(equalTo("Balance Sheet")));
        assertThat(response.getReports().get(0).getReportTitles().get(1), is(equalTo("Dev Evangelist - Sid Test 3 (NZ-2016-02)")));
        assertThat(response.getReports().get(0).getReportDate(), is(equalTo("12 April 2019")));
        assertThat(response.getReports().get(0).getRows().get(0).getRowType(), is(equalTo(com.xero.models.accounting.RowType.HEADER)));
        assertThat(response.getReports().get(0).getRows().get(0).getCells().get(1).getValue(), is(equalTo("30 Apr 2019")));
        assertThat(response.getReports().get(0).getRows().get(1).getRowType(), is(equalTo(com.xero.models.accounting.RowType.SECTION)));
        assertThat(response.getReports().get(0).getRows().get(1).getTitle(), is(equalTo("Assets")));
        assertThat(response.getReports().get(0).getRows().get(1).getRowType(), is(equalTo(com.xero.models.accounting.RowType.SECTION)));
        assertThat(response.getReports().get(0).getRows().get(2).getTitle(), is(equalTo("Bank")));
        assertThat(response.getReports().get(0).getRows().get(2).getRows().get(0).getRowType(), is(equalTo(com.xero.models.accounting.RowType.ROW)));
        assertThat(response.getReports().get(0).getRows().get(2).getRows().get(0).getCells().get(0).getValue(), is(equalTo("Country Savings")));
        assertThat(response.getReports().get(0).getRows().get(2).getRows().get(0).getCells().get(0).getAttributes().get(0).getId(), is(equalTo("account")));
        assertThat(response.getReports().get(0).getRows().get(2).getRows().get(0).getCells().get(0).getAttributes().get(0).getValue().toString(), is(equalTo("041207d2-3d61-4e5d-8c1a-b9236955a71c")));
        //System.out.println(response.getReports().toString());
    }

    @Test
    public void getReportBankSummaryTest() throws IOException {
        System.out.println("@Test - getReportBankSummary");
        LocalDate date = null;
        Integer period = null;
        Integer timeframe = null;
        
        ReportWithRows response = accountingApi.getReportBankSummary(accessToken,xeroTenantId,date, period, timeframe);
        assertThat(response.getReports().get(0).getReportID(), is(equalTo("BankSummary")));
        assertThat(response.getReports().get(0).getReportName(), is(equalTo("Bank Summary")));
        assertThat(response.getReports().get(0).getReportType(), is("BankSummary"));
        assertThat(response.getReports().get(0).getReportTitles().get(0), is(equalTo("Bank Summary")));
        assertThat(response.getReports().get(0).getReportTitles().get(1), is(equalTo("MindBody Test 10 (AU-2016-02)")));
        assertThat(response.getReports().get(0).getReportTitles().get(2), is(equalTo("From 1 April 2019 to 30 April 2019")));
        assertThat(response.getReports().get(0).getReportDate(), is(equalTo("23 April 2019")));
        assertThat(response.getReports().get(0).getRows().get(0).getRowType(), is(equalTo(com.xero.models.accounting.RowType.HEADER)));
        assertThat(response.getReports().get(0).getRows().get(0).getCells().get(0).getValue(), is(equalTo("Bank Accounts")));
        assertThat(response.getReports().get(0).getRows().get(0).getCells().get(1).getValue(), is(equalTo("Opening Balance")));
        assertThat(response.getReports().get(0).getRows().get(0).getCells().get(2).getValue(), is(equalTo("Cash Received")));
        assertThat(response.getReports().get(0).getRows().get(0).getCells().get(3).getValue(), is(equalTo("Cash Spent")));
        assertThat(response.getReports().get(0).getRows().get(0).getCells().get(4).getValue(), is(equalTo("Closing Balance")));        
        assertThat(response.getReports().get(0).getRows().get(1).getRowType(), is(equalTo(com.xero.models.accounting.RowType.SECTION)));
        assertThat(response.getReports().get(0).getRows().get(1).getRows().get(0).getRowType(), is(equalTo(com.xero.models.accounting.RowType.ROW)));
        assertThat(response.getReports().get(0).getRows().get(1).getRows().get(0).getCells().get(0).getValue(), is(equalTo("Big City Bank")));
        assertThat(response.getReports().get(0).getRows().get(1).getRows().get(0).getCells().get(0).getAttributes().get(0).getId(), is(equalTo("accountID")));
        assertThat(response.getReports().get(0).getRows().get(1).getRows().get(0).getCells().get(0).getAttributes().get(0).getValue().toString(), is(equalTo("03f9cf1e-2deb-4bf1-b0a8-b57f08672eb8")));
        assertThat(response.getReports().get(0).getRows().get(1).getRows().get(1).getRowType(), is(equalTo(com.xero.models.accounting.RowType.SUMMARYROW)));
        assertThat(response.getReports().get(0).getRows().get(1).getRows().get(1).getCells().get(0).getValue(), is(equalTo("Total")));
        assertThat(response.getReports().get(0).getRows().get(1).getRows().get(1).getCells().get(4).getValue(), is(equalTo("10.00")));
        //System.out.println(response.getReports().get(0).toString());
    }

    @Test
    public void getReportExecutiveSummaryTest() throws IOException {
        System.out.println("@Test - getReportExecutiveSummary");
        LocalDate date = null;
    /*
        ReportWithRows response = accountingApi.getReportExecutiveSummary(accessToken,xeroTenantId,date);

        assertThat(response.getReports().get(0).getReportID(), is(equalTo("ExecutiveSummary")));
        assertThat(response.getReports().get(0).getReportName(), is(equalTo("Executive Summary")));
        assertThat(response.getReports().get(0).getReportType(), is("ExecutiveSummary"));
        assertThat(response.getReports().get(0).getReportTitles().get(0), is(equalTo("Executive Summary")));
        assertThat(response.getReports().get(0).getReportTitles().get(1), is(equalTo("Dev Evangelist - Sid Test 1 (US-2016-06)")));
        assertThat(response.getReports().get(0).getReportTitles().get(2), is(equalTo("For the month of April 2019")));
        assertThat(response.getReports().get(0).getReportDate(), is(equalTo("24 April 2019")));
        assertThat(response.getReports().get(0).getRows().get(0).getRowType(), is(equalTo(com.xero.models.accounting.RowType.HEADER)));
        assertThat(response.getReports().get(0).getRows().get(0).getCells().get(1).getValue(), is(equalTo("Apr 2019")));
        assertThat(response.getReports().get(0).getRows().get(0).getCells().get(2).getValue(), is(equalTo("Mar 2019")));
        assertThat(response.getReports().get(0).getRows().get(0).getCells().get(3).getValue(), is(equalTo("Variance")));       
        assertThat(response.getReports().get(0).getRows().get(1).getRowType(), is(equalTo(com.xero.models.accounting.RowType.SECTION)));
        assertThat(response.getReports().get(0).getRows().get(1).getTitle(), is("Cash"));        
        assertThat(response.getReports().get(0).getRows().get(1).getRows().get(0).getRowType(), is(equalTo(com.xero.models.accounting.RowType.ROW)));
        assertThat(response.getReports().get(0).getRows().get(1).getRows().get(0).getCells().get(0).getValue(), is(equalTo("Cash received")));
        assertThat(response.getReports().get(0).getRows().get(1).getRows().get(0).getCells().get(1).getValue(), is(equalTo("0.00")));
        assertThat(response.getReports().get(0).getRows().get(1).getRows().get(0).getCells().get(2).getValue(), is(equalTo("0.00")));
        assertThat(response.getReports().get(0).getRows().get(1).getRows().get(0).getCells().get(3).getValue(), is(equalTo("0.0%")));
        assertThat(response.getReports().get(0).getRows().get(1).getRows().get(1).getRowType(), is(equalTo(com.xero.models.accounting.RowType.ROW)));
        assertThat(response.getReports().get(0).getRows().get(1).getRows().get(1).getCells().get(0).getValue(), is(equalTo("Cash spent")));
        assertThat(response.getReports().get(0).getRows().get(1).getRows().get(1).getCells().get(1).getValue(), is(equalTo("0.00")));
        assertThat(response.getReports().get(0).getRows().get(1).getRows().get(1).getCells().get(2).getValue(), is(equalTo("20.00")));
        assertThat(response.getReports().get(0).getRows().get(1).getRows().get(1).getCells().get(3).getValue(), is(equalTo("-100.0%")));                 
 */
        //System.out.println(response.toString());
    }

    @Test
    public void getReportTenNinetyNineTest() throws IOException {
        System.out.println("@Test - getReportTenNinetyNine");
        String reportYear = null;
        Reports response = accountingApi.getReportTenNinetyNine(accessToken,xeroTenantId,reportYear);

        assertThat(response.getReports().get(0).getReportName(), is(equalTo("1099 report")));
        assertThat(response.getReports().get(0).getReportDate(), is(equalTo("1 Jan 2016 to 31 Dec 2016")));
        assertThat(response.getReports().get(0).getContacts().get(0).getBox3(), is(equalTo(1000.00)));  
        assertThat(response.getReports().get(0).getContacts().get(0).getName(), is(equalTo("Bank West")));
        assertThat(response.getReports().get(0).getContacts().get(0).getFederalTaxIDType(), is(equalTo("SSN")));
        assertThat(response.getReports().get(0).getContacts().get(0).getCity(), is(equalTo("Pinehaven")));
        assertThat(response.getReports().get(0).getContacts().get(0).getZip(), is(equalTo("12345")));
        assertThat(response.getReports().get(0).getContacts().get(0).getState(), is(equalTo("CA")));
        assertThat(response.getReports().get(0).getContacts().get(0).getEmail(), is(equalTo("jack@bowest.com")));
        assertThat(response.getReports().get(0).getContacts().get(0).getTaxID(), is(equalTo("234-22-2223")));
        assertThat(response.getReports().get(0).getContacts().get(0).getContactId(), is(equalTo(UUID.fromString("81d5706a-8057-4338-8511-747cd85f4c68"))));
        assertThat(response.getReports().get(0).getContacts().get(2).getBox1(), is(equalTo(5543.75)));  
        //System.out.println(response.getReports().toString());
    }

    @Test
    public void getReportTrialBalanceTest() throws IOException {
        System.out.println("@Test - getReportTrialBalance");
        LocalDate date = null;
        Boolean paymentsOnly = null;
        ReportWithRows response = accountingApi.getReportTrialBalance(accessToken,xeroTenantId,date, paymentsOnly);
        
        assertThat(response.getReports().get(0).getReportID(), is(equalTo("TrialBalance")));
        assertThat(response.getReports().get(0).getReportName(), is(equalTo("Trial Balance")));
        assertThat(response.getReports().get(0).getReportType(), is("TrialBalance"));
        assertThat(response.getReports().get(0).getReportTitles().get(0), is(equalTo("Trial Balance")));
        assertThat(response.getReports().get(0).getReportTitles().get(1), is(equalTo("Dev Evangelist - Sid Test 1 (US-2016-06)")));
        assertThat(response.getReports().get(0).getReportTitles().get(2), is(equalTo("As at 24 April 2019")));
        assertThat(response.getReports().get(0).getReportDate(), is(equalTo("24 April 2019")));
<<<<<<< HEAD
       assertThat(response.getReports().get(0).getRows().get(0).getRowType(), is(equalTo(com.xero.models.accounting.RowType.HEADER)));
=======
        assertThat(response.getReports().get(0).getRows().get(0).getRowType(), is(equalTo(com.xero.models.accounting.RowType.HEADER)));
>>>>>>> 6ba6845b
        assertThat(response.getReports().get(0).getRows().get(0).getCells().get(0).getValue(), is(equalTo("Account")));
        assertThat(response.getReports().get(0).getRows().get(0).getCells().get(1).getValue(), is(equalTo("Debit")));
        assertThat(response.getReports().get(0).getRows().get(0).getCells().get(2).getValue(), is(equalTo("Credit")));
        assertThat(response.getReports().get(0).getRows().get(0).getCells().get(3).getValue(), is(equalTo("YTD Debit")));
        assertThat(response.getReports().get(0).getRows().get(0).getCells().get(4).getValue(), is(equalTo("YTD Credit")));        
        assertThat(response.getReports().get(0).getRows().get(1).getRowType(), is(equalTo(com.xero.models.accounting.RowType.SECTION)));
        assertThat(response.getReports().get(0).getRows().get(1).getTitle(), is("Revenue"));        
        assertThat(response.getReports().get(0).getRows().get(1).getRows().get(0).getRowType(), is(equalTo(com.xero.models.accounting.RowType.ROW)));
        assertThat(response.getReports().get(0).getRows().get(1).getRows().get(0).getCells().get(0).getValue(), is(equalTo("Big Expense (002)")));
        assertThat(response.getReports().get(0).getRows().get(1).getRows().get(0).getCells().get(0).getAttributes().get(0).getId(), is(equalTo("account")));
        assertThat(response.getReports().get(0).getRows().get(1).getRows().get(0).getCells().get(0).getAttributes().get(0).getValue().toString(), is(equalTo("da962997-a8bd-4dff-9616-01cdc199283f")));
        //System.out.println(response.getReports().get(0).toString());
    }    

    @Test
    public void getReportBudgetSummaryTest() throws IOException {
        System.out.println("@Test - getReportBudgetSummary");
        LocalDate date = null;
        Integer period = null;
        Integer timeframe = null;
        ReportWithRows response = accountingApi.getReportBudgetSummary(accessToken,xeroTenantId,date, period, timeframe);

        assertThat(response.getReports().get(0).getReportID(), is(equalTo("BudgetSummary")));
        assertThat(response.getReports().get(0).getReportName(), is(equalTo("Budget Summary")));
        assertThat(response.getReports().get(0).getReportType(), is("BudgetSummary"));
        assertThat(response.getReports().get(0).getReportTitles().get(0), is(equalTo("Overall Budget")));
        assertThat(response.getReports().get(0).getReportTitles().get(1), is(equalTo("Budget Summary")));
<<<<<<< HEAD
        assertThat(response.getReports().get(0).getReportTitles().get(2), is(equalTo("Dev Evangelist - Sid Test 1 (US-2016-06)")));
        assertThat(response.getReports().get(0).getReportTitles().get(3), is(equalTo("April 2019 to March 2022")));
        assertThat(response.getReports().get(0).getReportDate(), is(equalTo("24 April 2019")));
         assertThat(response.getReports().get(0).getRows().get(0).getRowType(), is(equalTo(com.xero.models.accounting.RowType.HEADER)));
=======
        assertThat(response.getReports().get(0).getReportTitles().get(2), is(equalTo("Mind Body Online Test 11")));
        assertThat(response.getReports().get(0).getReportTitles().get(3), is(equalTo("November 2019 to October 2022")));
        assertThat(response.getReports().get(0).getReportDate(), is(equalTo("14 November 2019")));
        assertThat(response.getReports().get(0).getUpdatedDateUTC(), is(equalTo(OffsetDateTime.parse("2019-11-14T10:10:37.865-08:00")))); 
        assertThat(response.getReports().get(0).getRows().get(0).getRowType(), is(equalTo(com.xero.models.accounting.RowType.HEADER)));
>>>>>>> 6ba6845b
        assertThat(response.getReports().get(0).getRows().get(0).getCells().get(0).getValue(), is(equalTo("Account")));
        assertThat(response.getReports().get(0).getRows().get(0).getCells().get(1).getValue(), is(equalTo("Jan-20")));
        assertThat(response.getReports().get(0).getRows().get(0).getCells().get(2).getValue(), is(equalTo("Apr-20")));
        assertThat(response.getReports().get(0).getRows().get(0).getCells().get(3).getValue(), is(equalTo("Jul-20")));
        assertThat(response.getReports().get(0).getRows().get(0).getCells().get(4).getValue(), is(equalTo("Oct-20")));  
        assertThat(response.getReports().get(0).getRows().get(0).getCells().get(5).getValue(), is(equalTo("Jan-21")));  
        assertThat(response.getReports().get(0).getRows().get(0).getCells().get(6).getValue(), is(equalTo("Apr-21")));  
        assertThat(response.getReports().get(0).getRows().get(0).getCells().get(7).getValue(), is(equalTo("Jul-21")));  
        assertThat(response.getReports().get(0).getRows().get(0).getCells().get(8).getValue(), is(equalTo("Oct-21")));  
        assertThat(response.getReports().get(0).getRows().get(0).getCells().get(9).getValue(), is(equalTo("Jan-22")));  
        assertThat(response.getReports().get(0).getRows().get(1).getRowType(), is(equalTo(com.xero.models.accounting.RowType.SECTION)));
        /*
        assertThat(response.getReports().get(0).getRows().get(1).getTitle(), is("Income"));        
        assertThat(response.getReports().get(0).getRows().get(1).getRows().get(0).getRowType(), is(equalTo(com.xero.models.accounting.RowType.ROW)));
        assertThat(response.getReports().get(0).getRows().get(1).getRows().get(0).getCells().get(0).getValue(), is(equalTo("Big Expense")));
        assertThat(response.getReports().get(0).getRows().get(1).getRows().get(0).getCells().get(0).getAttributes().get(0).getId(), is(equalTo("account")));
        assertThat(response.getReports().get(0).getRows().get(1).getRows().get(0).getCells().get(0).getAttributes().get(0).getValue().toString(), is(equalTo("da962997-a8bd-4dff-9616-01cdc199283f")));
        */
        //System.out.println(response.toString());
    }

    @Test
    public void getReportProfitAndLossTest() throws IOException {
        System.out.println("@Test - getReportProfitAndLoss");
        
        LocalDate fromDate = null;
        LocalDate toDate = null;
        String timeframe = "MONTH";
        Boolean standardLayout = true;
        Boolean paymentsOnly = false;
            
        Integer periods = null;
        String trackingCategoryID = null;
        String trackingCategoryID2 = null;
        String trackingOptionID = null;
        String trackingOptionID2 = null;
    /*
        ReportWithRows response = accountingApi.getReportProfitAndLoss(accessToken,xeroTenantId,fromDate, toDate, periods, timeframe, trackingCategoryID, trackingCategoryID2, trackingOptionID, trackingOptionID2, standardLayout, paymentsOnly);

        assertThat(response.getReports().get(0).getReportID(), is(equalTo("ProfitAndLoss")));
        assertThat(response.getReports().get(0).getReportName(), is(equalTo("Profit and Loss")));
        assertThat(response.getReports().get(0).getReportType(), is("ProfitAndLoss"));
        assertThat(response.getReports().get(0).getReportTitles().get(0), is(equalTo("Income Statement")));
        assertThat(response.getReports().get(0).getReportTitles().get(1), is(equalTo("Dev Evangelist - Sid Test 1 (US-2016-06)")));
        assertThat(response.getReports().get(0).getReportTitles().get(2), is(equalTo("10 October 2018 to 24 April 2019")));
        assertThat(response.getReports().get(0).getReportDate(), is(equalTo("24 April 2019")));
        assertThat(response.getReports().get(0).getRows().get(0).getRowType(), is(equalTo(com.xero.models.accounting.RowType.HEADER)));
        assertThat(response.getReports().get(0).getRows().get(0).getCells().get(1).getValue(), is(equalTo("24 Apr 19")));
        assertThat(response.getReports().get(0).getRows().get(1).getRowType(), is(equalTo(com.xero.models.accounting.RowType.SECTION)));
        assertThat(response.getReports().get(0).getRows().get(1).getTitle(), is("Revenue"));        
        assertThat(response.getReports().get(0).getRows().get(1).getRows().get(0).getRowType(), is(equalTo(com.xero.models.accounting.RowType.ROW)));
        assertThat(response.getReports().get(0).getRows().get(1).getRows().get(0).getCells().get(0).getValue(), is(equalTo("Big Expense")));
        assertThat(response.getReports().get(0).getRows().get(1).getRows().get(0).getCells().get(0).getAttributes().get(0).getId(), is(equalTo("account")));
        assertThat(response.getReports().get(0).getRows().get(1).getRows().get(0).getCells().get(0).getAttributes().get(0).getValue().toString(), is(equalTo("da962997-a8bd-4dff-9616-01cdc199283f")));
        assertThat(response.getReports().get(0).getRows().get(1).getRows().get(0).getCells().get(1).getValue(), is(equalTo("480.00")));
        assertThat(response.getReports().get(0).getRows().get(1).getRows().get(0).getCells().get(1).getAttributes().get(0).getId(), is(equalTo("account")));
        assertThat(response.getReports().get(0).getRows().get(1).getRows().get(0).getCells().get(1).getAttributes().get(0).getValue().toString(), is(equalTo("da962997-a8bd-4dff-9616-01cdc199283f")));
     */
        //System.out.println(response.toString());
    }

    @Test
    public void getReportBASorGSTTest() throws IOException {
        System.out.println("@Test - getReportBASorGST - not implemented");
        String reportID = null;
        //ReportWithRows response = accountingApi.getReportBASorGST(reportID);

        // TODO: test validations
        //System.out.println(response.getReports().get(0).toString());
    }

    @Test
    public void getReportBASorGSTListTest() throws IOException {
        System.out.println("@Test - getReportBASorGSTList - not implemented");
        //ReportWithRows response = accountingApi.getReportBASorGSTList();

        // TODO: test validations
        //System.out.println(response.getReports().get(0).toString());
    }
}<|MERGE_RESOLUTION|>--- conflicted
+++ resolved
@@ -51,13 +51,6 @@
 	
 	@Before
 	public void setUp() {
-<<<<<<< HEAD
-		config = new CustomJsonConfig();
-		apiClientForAccounting = new ApiClient("https://virtserver.swaggerhub.com/Xero/accounting-oauth1/2.0.0",null,null,null);
-		api = new AccountingApi(config);
-		api.setApiClient(apiClientForAccounting);
-		api.setOAuthToken(config.getConsumerKey(), config.getConsumerSecret());
-=======
 		// Set Access Token and Tenant Id
         accessToken = "123";
         xeroTenantId = "xyz";
@@ -66,7 +59,6 @@
         //defaultClient = new ApiClient("https://virtserver.swaggerhub.com/Xero/accounting/2.0.0",null,null,null,null);
         defaultClient = new ApiClient("https://twilight-grass-2493.getsandbox.com:443/api.xro/2.0",null,null,null,null);
         accountingApi = AccountingApi.getInstance(defaultClient);   
->>>>>>> 6ba6845b
 
         // ADDED TO MANAGE RATE LIMITS while using SwaggerHub to mock APIs
         if (setUpIsDone) {
@@ -139,11 +131,7 @@
         assertThat(response.getReports().get(0).getReportTitles().get(2), is(equalTo("From 10 October 2017 to 23 April 2019")));
         assertThat(response.getReports().get(0).getReportTitles().get(3), is(equalTo("Showing payments to 23 April 2019")));
         assertThat(response.getReports().get(0).getReportDate(), is(equalTo("23 April 2019")));
-<<<<<<< HEAD
-       assertThat(response.getReports().get(0).getRows().get(0).getRowType(), is(equalTo(com.xero.models.accounting.RowType.HEADER)));
-=======
-        assertThat(response.getReports().get(0).getRows().get(0).getRowType(), is(equalTo(com.xero.models.accounting.RowType.HEADER)));
->>>>>>> 6ba6845b
+        assertThat(response.getReports().get(0).getRows().get(0).getRowType(), is(equalTo(com.xero.models.accounting.RowType.HEADER)));
         assertThat(response.getReports().get(0).getRows().get(0).getCells().get(0).getValue(), is(equalTo("Date")));
         assertThat(response.getReports().get(0).getRows().get(1).getRowType(), is(equalTo(com.xero.models.accounting.RowType.SECTION)));
         assertThat(response.getReports().get(0).getRows().get(1).getRows().get(0).getCells().get(0).getValue(), is(equalTo("2017-10-10T00:00:00")));
@@ -296,11 +284,7 @@
         assertThat(response.getReports().get(0).getReportTitles().get(1), is(equalTo("Dev Evangelist - Sid Test 1 (US-2016-06)")));
         assertThat(response.getReports().get(0).getReportTitles().get(2), is(equalTo("As at 24 April 2019")));
         assertThat(response.getReports().get(0).getReportDate(), is(equalTo("24 April 2019")));
-<<<<<<< HEAD
-       assertThat(response.getReports().get(0).getRows().get(0).getRowType(), is(equalTo(com.xero.models.accounting.RowType.HEADER)));
-=======
-        assertThat(response.getReports().get(0).getRows().get(0).getRowType(), is(equalTo(com.xero.models.accounting.RowType.HEADER)));
->>>>>>> 6ba6845b
+        assertThat(response.getReports().get(0).getRows().get(0).getRowType(), is(equalTo(com.xero.models.accounting.RowType.HEADER)));
         assertThat(response.getReports().get(0).getRows().get(0).getCells().get(0).getValue(), is(equalTo("Account")));
         assertThat(response.getReports().get(0).getRows().get(0).getCells().get(1).getValue(), is(equalTo("Debit")));
         assertThat(response.getReports().get(0).getRows().get(0).getCells().get(2).getValue(), is(equalTo("Credit")));
@@ -328,18 +312,11 @@
         assertThat(response.getReports().get(0).getReportType(), is("BudgetSummary"));
         assertThat(response.getReports().get(0).getReportTitles().get(0), is(equalTo("Overall Budget")));
         assertThat(response.getReports().get(0).getReportTitles().get(1), is(equalTo("Budget Summary")));
-<<<<<<< HEAD
-        assertThat(response.getReports().get(0).getReportTitles().get(2), is(equalTo("Dev Evangelist - Sid Test 1 (US-2016-06)")));
-        assertThat(response.getReports().get(0).getReportTitles().get(3), is(equalTo("April 2019 to March 2022")));
-        assertThat(response.getReports().get(0).getReportDate(), is(equalTo("24 April 2019")));
-         assertThat(response.getReports().get(0).getRows().get(0).getRowType(), is(equalTo(com.xero.models.accounting.RowType.HEADER)));
-=======
         assertThat(response.getReports().get(0).getReportTitles().get(2), is(equalTo("Mind Body Online Test 11")));
         assertThat(response.getReports().get(0).getReportTitles().get(3), is(equalTo("November 2019 to October 2022")));
         assertThat(response.getReports().get(0).getReportDate(), is(equalTo("14 November 2019")));
         assertThat(response.getReports().get(0).getUpdatedDateUTC(), is(equalTo(OffsetDateTime.parse("2019-11-14T10:10:37.865-08:00")))); 
         assertThat(response.getReports().get(0).getRows().get(0).getRowType(), is(equalTo(com.xero.models.accounting.RowType.HEADER)));
->>>>>>> 6ba6845b
         assertThat(response.getReports().get(0).getRows().get(0).getCells().get(0).getValue(), is(equalTo("Account")));
         assertThat(response.getReports().get(0).getRows().get(0).getCells().get(1).getValue(), is(equalTo("Jan-20")));
         assertThat(response.getReports().get(0).getRows().get(0).getCells().get(2).getValue(), is(equalTo("Apr-20")));
